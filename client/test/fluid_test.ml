open Tester
open Prelude
open Fluid
open Fluid_test_data
module B = BlankOr
module K = FluidKeyboard
module E = FluidExpression
open FluidShortcuts

let eToStructure = Printer.eToStructure

(*
 * These tests are all written in a common style: t "del end of whole"
 * aFloat (del 2) ("12~.456") ;
 *
 * This is a test that takes the fluidExpr called aFloat, and does a del on
 * it in position 2. The stringified result is "12.456" and the caret should
 * be in position 2 (indicated by the tilde).
 *
 * There are a handful of functions you can call, including key,
 * keys, insert, bs, del, tab, shiftTab, and render.
 *
 *
 * There are a few different ways of running a test:
 *  - t vs t ~expectsPartial:true:
 *    - a test case is created by calling t. This also asserts that the result
 *      does not include a partial.
 *    - you can also call t ~expectsPartial:true, which asserts that the result _does_ include a
 *      partial.
 *  - debug:
 *      When you need more information about a single test, set the ~debug:true
 *      flag.
 * There are also certain conventions in the display of text in the output:
 *  - TBlanks are displayed as `___`
 *  - TPlaceHolders are displayed as underscores of the original length:
 *  for example if the original is " a : Int " then we show
 *    `_________`
 *  - TPartials are displayed as text - to detect their presence,
 *    see "t vs t ~expectsPartial:true" above.
 *  - TGhostPartials are displayed as multiple @ signs
 *  - Other blanks (see FluidToken.isBlank) are displayed as `***` This is
 *    controlled by FluidToken.toTestText
 *  - Wrap:
 *      When I started writing these tests, I discovered that they kept passing
 *      despite there being a bug. Whenever the caret went over the end, it
 *      would stay in the last place, giving a false pass. To avoid this,
 *      I wrapped all test cases:
 *         ```
 *         if true
 *         then
 *           expression-I-actually-want-to-test
 *         else
 *           5
 *         ```
 *      We go to great efforts to fix the indentation afterwards. However, you
 *      may find that your test works without the wrapping and doesn't work
 *      with it. The solution is to try it wrapped in the editor and see where
 *      it goes wrong. *
 *  There are more tests in fluid_pattern_tests for match patterns.
 *)

let wrapperOffset = 15

let magicFeatureFlagTokenizationPrefix = 20 (* "when true\nenabled\n  " *)

let deOption msg v = match v with Some v -> v | None -> failwith msg

module TestCase = struct
  type t =
    { ast : FluidAST.t
    ; originalExpr : FluidExpression.t
    ; state : fluidState
    ; editor : int option
    ; wrap : bool
    ; clone : bool
    ; debug : bool }

  let init
      ?(wrap = true)
      ?(clone = true)
      ?(debug = false)
      ?(pos = 0)
      ?(sel = None)
      ?(editor = None)
      (originalExpr : FluidExpression.t) : t =
    let selectionStart, pos =
      match sel with None -> (None, pos) | Some (a, b) -> (Some a, b)
    in
    let ast =
      let fullExpr =
        if wrap then if' (bool true) originalExpr (int 5) else originalExpr
      in
      let fullExpr =
        if clone then FluidExpression.clone fullExpr else fullExpr
      in
      FluidAST.ofExpr fullExpr
    in
    let state =
      let extraEditors = Fluid.buildFeatureFlagEditors ast in
      let activeEditorId =
        editor
        |> Option.andThen ~f:(fun index -> List.getAt ~index extraEditors)
        |> Option.map ~f:(fun e -> e.id)
      in
      (* re-calculate selectionStart, pos taking into account either
       * None -> the if/else wrapper because we are testing the main editor
       * Some -> the feature flag tokenization because we're in an extra (FF) editor *)
      let selectionStart, pos =
        match activeEditorId with
        | None ->
            let newlinesBefore (pos : int) =
              (* How many newlines occur before the pos, it'll be indented by 2 for
               * each newline, once the expr is wrapped in an if, so we need to add
               * 2*nl to get the pos in place. (Note: it's correct to just count them,
               * as opposed to the iterative approach we do later, because we're using
               * the raw ast not the wrapped one *)
              originalExpr
              |> Printer.tokenize
              |> List.filter ~f:(fun ti ->
                     FluidToken.isNewline ti.token && ti.startPos < pos)
              |> List.length
            in
            (* See the "Wrap" block comment at the top of the file for an explanation of this *)
            let addWrapper pos =
              if wrap
              then pos + wrapperOffset + (newlinesBefore pos * 2)
              else pos
            in
            let pos = addWrapper pos in
            let selectionStart = Option.map selectionStart ~f:addWrapper in
            (selectionStart, pos)
        | Some _ ->
            let selectionStart =
              Option.map selectionStart ~f:(fun s ->
                  s + magicFeatureFlagTokenizationPrefix)
            in
            (selectionStart, pos + magicFeatureFlagTokenizationPrefix)
      in
      { defaultTestState with
        activeEditorId
      ; selectionStart
      ; extraEditors
      ; oldPos = pos
      ; newPos = pos }
    in
    {originalExpr; editor; ast; state; wrap; clone; debug}
end

module TestResult = struct
  type t =
    { testcase : TestCase.t
    ; resultAST : FluidAST.t
    ; resultState : fluidState }

  let tokenizeResult (t : t) : FluidToken.tokenInfo list =
    FluidPrinter.tokenize (FluidAST.toExpr t.resultAST)


  let containsPartials (t : t) : bool =
    List.any (tokenizeResult t) ~f:(fun ti ->
        match ti.token with
        | TRightPartial _ | TPartial _ | TFieldPartial _ ->
            true
        | _ ->
            false)


  let containsFnsOnRail (t : t) : bool =
    FluidAST.filter t.resultAST ~f:(function
        | EBinOp (_, _, _, _, Rail) | EFnCall (_, _, _, Rail) ->
            true
        | _ ->
            false)
    |> ( <> ) []


  let removeWrapperFromCaretPos (t : t) (p : int) : int =
    let endPos = ref (p - wrapperOffset) in
    (* Account for the newlines as we find them, or else we won't know our
       * position to find the newlines correctly. There'll be extra indentation,
       * so we need to subtract those to get the pos we expect. *)
    let tokens = tokenizeResult t in
    List.iter tokens ~f:(fun ti ->
        match ti.token with
        | TNewline _ when !endPos > ti.endPos ->
            endPos := !endPos - 2
        | _ ->
            ()) ;
    let last = tokens |> List.last |> deOption "last" |> fun x -> x.endPos in
    (* even though the wrapper allows tests to go past the start and end, it's
          * weird to test for *)
    max 0 (min last !endPos)


  let pos (t : t) : int =
    if Option.isSome t.testcase.editor
    then t.resultState.newPos - magicFeatureFlagTokenizationPrefix
    else if t.testcase.wrap
    then removeWrapperFromCaretPos t t.resultState.newPos
    else t.resultState.newPos


  let selection (t : t) =
    if t.testcase.wrap
    then
      Option.map t.resultState.selectionStart ~f:(removeWrapperFromCaretPos t)
    else t.resultState.selectionStart


  let toString (t : t) : string =
    let expr = FluidAST.toExpr t.resultAST in
    match focusedEditor t.resultState with
    | None ->
        Printer.testStringForViewKind MainView expr
    | Some {kind; _} ->
        Printer.testStringForViewKind kind expr


  let toStringWithCaret (t : t) : string =
    let caretString = "~" in
    match toString t |> String.splitAt ~index:(pos t) with
    | a, b ->
        [a; b] |> String.join ~sep:caretString
end

type modifierKeys =
  { shiftKey : bool
  ; altKey : bool
  ; metaKey : bool
  ; ctrlKey : bool }

let processMsg
    (inputs : fluidInputEvent list)
    (s : fluidState)
    (astExpr : FluidExpression.t) : FluidAST.t * fluidState =
  let h = Fluid_utils.h astExpr in
  let m = {defaultTestModel with handlers = Handlers.fromList [h]} in
  List.foldl inputs ~init:(h.ast, s) ~f:(fun input (ast, s) ->
      updateMsg m h.hTLID ast (FluidInputEvent input) s)


let process (inputs : fluidInputEvent list) (tc : TestCase.t) : TestResult.t =
  if tc.debug
  then (
    Js.log2 "state before " (Fluid_utils.debugState tc.state) ;
    Js.log2
      "expr before"
      (FluidAST.toExpr tc.ast |> eToStructure ~includeIDs:true) ) ;
  let processedAST, resultState =
    FluidAST.toExpr tc.ast |> processMsg inputs tc.state
  in
  let resultAST =
    FluidAST.map processedAST ~f:(function
        | EFeatureFlag (_, _, _, _, expr) when Option.isSome tc.editor ->
            expr
        | EIf (_, _, expr, _) when tc.wrap ->
            expr
        | expr when not tc.wrap ->
            expr
        | expr ->
            failwith ("the wrapper is broken: " ^ FluidPrinter.eToStructure expr))
  in
  if tc.debug
  then (
    Js.log2 "state after" (Fluid_utils.debugState resultState) ;
    Js.log2
      "expr after"
      (eToStructure ~includeIDs:true (FluidAST.toExpr resultAST)) ) ;
  {TestResult.testcase = tc; resultAST; resultState}


let render (case : TestCase.t) : TestResult.t = process [] case

let keypress ?(shiftHeld = false) (key : K.key) : fluidInputEvent =
  Keypress
    {key; shiftKey = shiftHeld; altKey = false; metaKey = false; ctrlKey = false}


let del (case : TestCase.t) : TestResult.t = process [DeleteContentForward] case

let bs (case : TestCase.t) : TestResult.t = process [DeleteContentBackward] case

let ctrlLeft = process [keypress (K.GoToStartOfWord K.DropSelection)]

let ctrlRight = process [keypress (K.GoToEndOfWord K.DropSelection)]

let shiftTab = process [keypress ~shiftHeld:true K.ShiftTab]

let space = process [keypress K.Space]

let enter = process [keypress K.Enter]

let key ?(shiftHeld = false) (key : K.key) (case : TestCase.t) : TestResult.t =
  process [keypress ~shiftHeld key] case


let keys ?(shiftHeld = false) (keys : K.key list) (case : TestCase.t) :
    TestResult.t =
  process (List.map ~f:(keypress ~shiftHeld) keys) case


let modkeys (keys : (K.key * modifierKeys) list) (case : TestCase.t) :
    TestResult.t =
  process
    (List.map
       ~f:(fun (key, mods) ->
         Keypress
           { key
           ; shiftKey = mods.shiftKey
           ; altKey = mods.altKey
           ; metaKey = mods.metaKey
           ; ctrlKey = mods.ctrlKey })
       keys)
    case


let ins (s : string) (case : TestCase.t) : TestResult.t =
  process [InsertText s] case


let insMany (strings : string list) (case : TestCase.t) : TestResult.t =
  process (List.map strings ~f:(fun s -> InsertText s)) case


let inputs (inputs : fluidInputEvent list) (case : TestCase.t) : TestResult.t =
  process inputs case


(* Test expecting no partials found and an expected caret position but no selection *)
let t
    ?(expectsPartial = false)
    ?(expectsFnOnRail = false)
    ?(wrap = true)
    ?(clone = true)
    ?(debug = false)
    ?(pos = 0)
    ?sel
    (name : string)
    (expr : fluidExpr)
    (fn : TestCase.t -> TestResult.t)
    (expectedStr : string) =
  let case = TestCase.init ~wrap ~clone ~debug ~pos ~sel expr in
  test
    ( name
    ^ " - `"
    ^ ( FluidPrinter.eToStructure expr
      |> Regex.replace ~re:(Regex.regex "\n") ~repl:" " )
    ^ "`" )
    (fun () ->
      let res = fn case in
      let open TestResult in
      expect (toStringWithCaret res, containsPartials res, containsFnsOnRail res)
      |> toEqual (expectedStr, expectsPartial, expectsFnOnRail))


let tflag
    ?(expectsPartial = false)
    ?(expectsFnOnRail = false)
    ?(debug = false)
    ?(pos = 0)
    ?(sel = None)
    (name : string)
    (expr : fluidExpr)
    (fn : TestCase.t -> TestResult.t)
    (expectedStr : string) =
  let expr = flagNew expr in
  let case = TestCase.init ~wrap:false ~pos ~sel ~debug ~editor:(Some 0) expr in
  test
    ( name
    ^ " in FF - `"
    ^ ( FluidPrinter.eToStructure expr
      |> Regex.replace ~re:(Regex.regex "\n") ~repl:" " )
    ^ "`" )
    (fun () ->
      let res = fn case in
      let open TestResult in
      expect (toStringWithCaret res, containsPartials res, containsFnsOnRail res)
      |> toEqual (expectedStr, expectsPartial, expectsFnOnRail))


(* Test expecting no partials found and an expected resulting selection *)
let ts
    ?(wrap = true)
    ?(clone = true)
    ?(debug = false)
    ?(pos = 0)
    ?sel
    (name : string)
    (initial : fluidExpr)
    (fn : TestCase.t -> TestResult.t)
    ((expectedString, (expectedSelStart, expectedPos)) :
      string * (int option * int)) =
  let case = TestCase.init ~wrap ~clone ~debug ~pos ~sel initial in
  test
    ( name
    ^ " - `"
    ^ ( FluidPrinter.eToStructure initial
      |> Regex.replace ~re:(Regex.regex "\n") ~repl:" " )
    ^ "`" )
    (fun () ->
      let res = fn case in
      let open TestResult in
      expect
        ( toString res
        , containsPartials res
        , containsFnsOnRail res
        , selection res
        , TestResult.pos res )
      |> toEqual (expectedString, false, false, expectedSelStart, expectedPos))


let run () =
  OldExpr.functions := Fluid_test_data.defaultTestFunctions ;
  describe "Strings" (fun () ->
      t "insert mid string" aStr ~pos:3 (ins "c") "\"soc~me string\"" ;
      tflag "insert mid string" aStr ~pos:3 (ins "c") "\"soc~me string\"" ;
      t "del mid string" aStr ~pos:3 del "\"so~e string\"" ;
      t "bs mid string" aStr ~pos:4 bs "\"so~e string\"" ;
      t "insert empty string" emptyStr ~pos:1 (ins "c") "\"c~\"" ;
      tflag "insert empty string" emptyStr ~pos:1 (ins "c") "\"c~\"" ;
      t "del empty string" emptyStr ~pos:1 del "\"~\"" ;
      t "del empty string from outside" emptyStr del "~___" ;
      t "bs empty string" emptyStr ~pos:1 bs "~___" ;
      t "bs outside empty string" emptyStr ~pos:2 bs "\"~\"" ;
      t "bs near-empty string" oneCharStr ~pos:2 bs "\"~\"" ;
      t "del near-empty string" oneCharStr ~pos:1 del "\"~\"" ;
      t "insert outside string" aStr (ins "c") "~\"some string\"" ;
      t "del outside string" aStr del "~\"some string\"" ;
      t "bs outside string" aStr bs "~\"some string\"" ;
      t "insert start of string" aStr ~pos:1 (ins "c") "\"c~some string\"" ;
      t "del start of string" aStr ~pos:1 del "\"~ome string\"" ;
      t "bs start of string" aStr ~pos:1 bs "~\"some string\"" ;
      t "insert end of string" aStr ~pos:12 (ins "c") "\"some stringc~\"" ;
      t "del end of string" aStr ~pos:12 del "\"some string~\"" ;
      t "bs end of string" aStr ~pos:12 bs "\"some strin~\"" ;
      t "insert after end" aStr ~pos:13 (ins "c") "\"some string\"~" ;
      t "del after end of string" aStr ~pos:13 del "\"some string\"~" ;
      t "bs after end" aStr ~pos:13 bs "\"some string~\"" ;
      t "insert space in string" aStr ~pos:3 (key K.Space) "\"so ~me string\"" ;
      t "del space in string" aStr ~pos:5 del "\"some~string\"" ;
      t "bs space in string" aStr ~pos:6 bs "\"some~string\"" ;
      t "final quote is swallowed" aStr ~pos:12 (ins "\"") "\"some string\"~" ;
      t "insert backtick in string" aStr ~pos:1 (ins "`") "\"`~some string\"" ;
      t
        "ctrl+left from mid string goes front of word in string"
        aStr
        ~pos:12
        ctrlLeft
        "\"some ~string\"" ;
      t
        "ctrl+right from mid string goes end of word in string"
        aStr
        ~pos:2
        ctrlRight
        "\"some~ string\"" ;
      t
        "ctrl+left from beg of string goes front of next word in string"
        aStr
        ~pos:6
        ctrlLeft
        "\"~some string\"" ;
      t
        "ctrl+right goes end of word in string"
        aStr
        ~pos:5
        ctrlRight
        "\"some string~\"" ;
      t
        "DeleteWordBackward at end of last word in string should only delete last word"
        aStr
        ~pos:12
        (inputs [DeleteWordBackward])
        "\"some ~\"" ;
      t
        "DeleteWordBackward at beg of last word in string should delete first word"
        aStr
        ~pos:6
        (inputs [DeleteWordBackward])
        "\"~string\"" ;
      t
        "DeleteWordBackward at beg of first word in string does nothing"
        aStr
        ~pos:1
        (inputs [DeleteWordBackward])
        "~\"some string\"" ;
      t
        "DeleteWordBackward in the middle of first word in string only deletes in front of the cursor"
        aStr
        ~pos:3
        (inputs [DeleteWordBackward])
        "\"~me string\"" ;
      t
        "DeleteWordForward at end of last word in string moves cursor outside string"
        aStr
        ~pos:12
        (inputs [DeleteWordForward])
        "\"some string\"~" ;
      t
        "DeleteWordForward at beg of last word in string should delete last word"
        aStr
        ~pos:6
        (inputs [DeleteWordForward])
        "\"some ~\"" ;
      t
        "DeleteWordForward at beg of first word deletes first word"
        aStr
        ~pos:1
        (inputs [DeleteWordForward])
        "\"~ string\"" ;
      t
        "DeleteWordForward in the middle of first word in string deletes to next whitespace"
        aStr
        ~pos:3
        (inputs [DeleteWordForward])
        "\"so~ string\"" ;
      ts
        "When the entire string is selected, backspace will delete entire string, returning a blank"
        aStr
        ~sel:(0, 13)
        (inputs [DeleteContentBackward])
        ("___", (None, 0)) ;
      ts
        "Replace text in string if text is inserted with selection"
        aStr
        ~sel:(1, 5)
        (inputs [InsertText "a"])
        ("\"a string\"", (None, 2)) ;
      ()) ;
  describe "Multi-line Strings" (fun () ->
      t
        "insert into start string"
        mlStr
        ~pos:3
        (ins "c")
        ( "\"12c~3456789_abcdefghi,123456789_abcdefghi\n,"
        ^ "123456789_abcdefghi,123456789_abcdefghi\n,"
        ^ "123456789_\"" ) ;
      t
        "insert into middle string"
        mlStr
        ~pos:44 (* quote + 2 + newline *)
        (ins "c")
        ( "\"123456789_abcdefghi,123456789_abcdefghi,\n"
        ^ "12c~3456789_abcdefghi,123456789_abcdefghi\n,"
        ^ "123456789_\"" ) ;
      t
        "insert into end string"
        mlStr
        ~pos:85 (* quote + 2 + newline*2 *)
        (ins "c")
        ( "\"123456789_abcdefghi,123456789_abcdefghi,\n"
        ^ "123456789_abcdefghi,123456789_abcdefghi,\n"
        ^ "12c~3456789_\"" ) ;
      t
        "del mid start string"
        mlStr
        ~pos:3
        del
        ( "\"12~456789_abcdefghi,123456789_abcdefghi,"
        ^ "1\n23456789_abcdefghi,123456789_abcdefghi,"
        ^ "1\n23456789_\"" ) ;
      t
        "del mid middle string"
        mlStr
        ~pos:44
        del
        ( "\"123456789_abcdefghi,123456789_abcdefghi,\n"
        ^ "12~456789_abcdefghi,123456789_abcdefghi,"
        ^ "1\n23456789_\"" ) ;
      t
        "del mid end string"
        mlStr
        ~pos:85
        del
        ( "\"123456789_abcdefghi,123456789_abcdefghi,\n"
        ^ "123456789_abcdefghi,123456789_abcdefghi,\n"
        ^ "12~456789_\"" ) ;
      t
        "bs mid start string"
        mlStr
        ~pos:4
        bs
        ( "\"12~456789_abcdefghi,123456789_abcdefghi,"
        ^ "1\n23456789_abcdefghi,123456789_abcdefghi,"
        ^ "1\n23456789_\"" ) ;
      t
        "bs mid middle string"
        mlStr
        ~pos:45
        bs
        ( "\"123456789_abcdefghi,123456789_abcdefghi,\n"
        ^ "12~456789_abcdefghi,123456789_abcdefghi,"
        ^ "1\n23456789_\"" ) ;
      t
        "bs mid end string"
        mlStr
        ~pos:86
        bs
        ( "\"123456789_abcdefghi,123456789_abcdefghi,\n"
        ^ "123456789_abcdefghi,123456789_abcdefghi,\n"
        ^ "12~456789_\"" ) ;
      t
        "insert outside string"
        mlStr
        ~pos:0
        (ins "c")
        ( "~\"123456789_abcdefghi,123456789_abcdefghi,\n"
        ^ "123456789_abcdefghi,123456789_abcdefghi,\n"
        ^ "123456789_\"" ) ;
      t
        "del outside string"
        mlStr
        ~pos:0
        del
        ( "~\"123456789_abcdefghi,123456789_abcdefghi,\n"
        ^ "123456789_abcdefghi,123456789_abcdefghi,\n"
        ^ "123456789_\"" ) ;
      t
        "bs outside string"
        mlStr
        ~pos:0
        bs
        ( "~\"123456789_abcdefghi,123456789_abcdefghi,\n"
        ^ "123456789_abcdefghi,123456789_abcdefghi,\n"
        ^ "123456789_\"" ) ;
      t
        "insert start of start string"
        mlStr
        ~pos:1
        (ins "c")
        ( "\"c~123456789_abcdefghi,123456789_abcdefghi\n,"
        ^ "123456789_abcdefghi,123456789_abcdefghi\n,"
        ^ "123456789_\"" ) ;
      t
        "insert start of middle string"
        mlStr
        ~pos:42
        (ins "c")
        ( "\"123456789_abcdefghi,123456789_abcdefghi,\n"
        ^ "c~123456789_abcdefghi,123456789_abcdefghi\n,"
        ^ "123456789_\"" ) ;
      t
        "insert start of end string"
        mlStr
        ~pos:83
        (ins "c")
        ( "\"123456789_abcdefghi,123456789_abcdefghi,\n"
        ^ "123456789_abcdefghi,123456789_abcdefghi,\n"
        ^ "c~123456789_\"" ) ;
      t
        "del start of start string"
        mlStr
        ~pos:1
        del
        ( "\"~23456789_abcdefghi,123456789_abcdefghi,"
        ^ "1\n23456789_abcdefghi,123456789_abcdefghi,"
        ^ "1\n23456789_\"" ) ;
      t
        "del start of middle string"
        (* TODO: fix caret affinity https://www.notion.so/darklang/Keyboard-and-Input-Handling-44eeedc4953846159e96af1e979004ad *)
        mlStr
        ~pos:42
        del
        ( "\"123456789_abcdefghi,123456789_abcdefghi,~\n"
        ^ "23456789_abcdefghi,123456789_abcdefghi,"
        ^ "1\n23456789_\"" ) ;
      t
        "del start of end string"
        (* TODO: fix caret affinity https://www.notion.so/darklang/Keyboard-and-Input-Handling-44eeedc4953846159e96af1e979004ad *)
        mlStr
        ~pos:83
        del
        ( "\"123456789_abcdefghi,123456789_abcdefghi,\n"
        ^ "123456789_abcdefghi,123456789_abcdefghi,~\n"
        ^ "23456789_\"" ) ;
      t
        "bs start of start string"
        mlStr
        ~pos:1
        bs
        ( "~\"123456789_abcdefghi,123456789_abcdefghi,\n"
        ^ "123456789_abcdefghi,123456789_abcdefghi,\n"
        ^ "123456789_\"" ) ;
      t
        "bs start of middle string"
        mlStr
        ~pos:42
        bs
        ( "\"123456789_abcdefghi,123456789_abcdefghi,~\n"
        ^ "123456789_abcdefghi,123456789_abcdefghi,\n"
        ^ "123456789_\"" ) ;
      t
        "bs start of end string"
        mlStr
        ~pos:83
        bs
        ( "\"123456789_abcdefghi,123456789_abcdefghi,\n"
        ^ "123456789_abcdefghi,123456789_abcdefghi,~\n"
        ^ "123456789_\"" ) ;
      t
        "insert end of start string"
        mlStr
        ~pos:41
        (ins "c")
        ( "\"123456789_abcdefghi,123456789_abcdefghi,\nc~"
        ^ "123456789_abcdefghi,123456789_abcdefghi\n,"
        ^ "123456789_\"" ) ;
      t
        "insert end of middle string"
        mlStr
        ~pos:82
        (ins "c")
        ( "\"123456789_abcdefghi,123456789_abcdefghi,\n"
        ^ "123456789_abcdefghi,123456789_abcdefghi,\nc~"
        ^ "123456789_\"" ) ;
      t
        "insert end of end string"
        mlStr
        ~pos:93
        (ins "c")
        ( "\"123456789_abcdefghi,123456789_abcdefghi,\n"
        ^ "123456789_abcdefghi,123456789_abcdefghi,\n"
        ^ "123456789_c~\"" ) ;
      t
        "string converts to ml string"
        (str mlSegment)
        ~pos:41
        (ins "c")
        "\"123456789_abcdefghi,123456789_abcdefghi,\nc~\"" ;
      t
        "indented string converts to ml string"
        (if' (str mlSegment) b b)
        ~pos:44
        (ins "c")
        ( "if \"123456789_abcdefghi,123456789_abcdefghi,\n"
        ^ "   c~\"\n"
        ^ "then\n  ___\nelse\n  ___" ) ;
      t
        "insert end of indented start string"
        (if' (str (mlSegment ^ mlSegment)) b b)
        ~pos:44
        (ins "c")
        ( "if \"123456789_abcdefghi,123456789_abcdefghi,\n"
        ^ "   c~123456789_abcdefghi,123456789_abcdefghi\n"
        ^ "   ,\"\n"
        ^ "then\n  ___\nelse\n  ___" ) ;
      t
        "insert end of indented end string"
        (if' (str (mlSegment ^ mlSegment)) b b)
        ~pos:88
        (ins "c")
        ( "if \"123456789_abcdefghi,123456789_abcdefghi,\n"
        ^ "   123456789_abcdefghi,123456789_abcdefghi,\n"
        ^ "   c~\"\n"
        ^ "then\n  ___\nelse\n  ___" ) ;
      t
        "del end of start string"
        mlStr
        ~pos:41
        del
        ( "\"123456789_abcdefghi,123456789_abcdefghi,~\n"
        ^ "123456789_abcdefghi,123456789_abcdefghi,\n"
        ^ "123456789_\"" ) ;
      t
        "del end of middle string"
        mlStr
        ~pos:82
        del
        ( "\"123456789_abcdefghi,123456789_abcdefghi,\n"
        ^ "123456789_abcdefghi,123456789_abcdefghi,~\n"
        ^ "123456789_\"" ) ;
      t
        "del end of end string"
        mlStr
        ~pos:93
        del
        ( "\"123456789_abcdefghi,123456789_abcdefghi,\n"
        ^ "123456789_abcdefghi,123456789_abcdefghi,\n"
        ^ "123456789_~\"" ) ;
      t
        "bs end of start string"
        mlStr
        ~pos:41
        bs
        ( "\"123456789_abcdefghi,123456789_abcdefghi"
        ^ "~1\n23456789_abcdefghi,123456789_abcdefghi,"
        ^ "1\n23456789_\"" ) ;
      t
        "bs end of middle string"
        mlStr
        ~pos:82
        bs
        ( "\"123456789_abcdefghi,123456789_abcdefghi,\n"
        ^ "123456789_abcdefghi,123456789_abcdefghi"
        ^ "~1\n23456789_\"" ) ;
      t
        "bs end of end string"
        mlStr
        ~pos:93
        bs
        ( "\"123456789_abcdefghi,123456789_abcdefghi,\n"
        ^ "123456789_abcdefghi,123456789_abcdefghi,\n"
        ^ "123456789~\"" ) ;
      t
        "insert after end of end string"
        mlStr
        ~pos:94
        (ins "c")
        ( "\"123456789_abcdefghi,123456789_abcdefghi,\n"
        ^ "123456789_abcdefghi,123456789_abcdefghi,\n"
        ^ "123456789_\"~" ) ;
      t
        "del after end of end string"
        mlStr
        ~pos:94
        del
        ( "\"123456789_abcdefghi,123456789_abcdefghi,\n"
        ^ "123456789_abcdefghi,123456789_abcdefghi,\n"
        ^ "123456789_\"~" ) ;
      t
        "bs after end of end string"
        mlStr
        ~pos:94
        bs
        ( "\"123456789_abcdefghi,123456789_abcdefghi,\n"
        ^ "123456789_abcdefghi,123456789_abcdefghi,\n"
        ^ "123456789_~\"" ) ;
      (* Skipped insert, del, bs of space, as it doesn't seem interesting *)
      t
        "final quote is swallowed"
        mlStr
        ~pos:93
        (ins "\"")
        ( "\"123456789_abcdefghi,123456789_abcdefghi,\n"
        ^ "123456789_abcdefghi,123456789_abcdefghi,\n"
        ^ "123456789_\"~" ) ;
      t
        "bs, 3 lines to 2, end"
        (if' (str (mlSegment ^ mlSegment ^ "c")) b b)
        ~pos:93
        bs
        ( "if \"123456789_abcdefghi,123456789_abcdefghi,\n"
        ^ "   123456789_abcdefghi,123456789_abcdefghi,~\"\n"
        ^ "then\n  ___\nelse\n  ___" ) ;
      t
        "bs, 2 lines to 1, end"
        (if' (str (mlSegment ^ "c")) b b)
        ~pos:49
        bs
        ( "if \"123456789_abcdefghi,123456789_abcdefghi,~\"\n"
        ^ "then\n  ___\nelse\n  ___" ) ;
      t
        "del, 3 lines to 2, end"
        (if' (str (mlSegment ^ mlSegment ^ "c")) b b)
        ~pos:92
        del
        ( "if \"123456789_abcdefghi,123456789_abcdefghi,\n"
        ^ "   123456789_abcdefghi,123456789_abcdefghi,~\"\n"
        ^ "then\n  ___\nelse\n  ___" ) ;
      t
        "del, 2 lines to 1, end"
        (if' (str (mlSegment ^ "c")) b b)
        ~pos:48
        del
        ( "if \"123456789_abcdefghi,123456789_abcdefghi,~\"\n"
        ^ "then\n  ___\nelse\n  ___" ) ;
      t
        "ctrl+left at beg of start string moves to beg"
        mlStrWSpace
        ~pos:6
        ctrlLeft
        ( "\"~123456789_abcdefghi,123456789_abcdefghi,\n"
        ^ " 123456789_ abcdefghi, 123456789_ abcdef\n"
        ^ "ghi,\"" ) ;
      t
        "ctrl+left at beg of middle string moves to beg"
        mlStrWSpace
        ~pos:54
        ctrlLeft
        ( "\"123456789_abcdefghi,123456789_abcdefghi,\n"
        ^ " ~123456789_ abcdefghi, 123456789_ abcdef\n"
        ^ "ghi,\"" ) ;
      t
        "ctrl+left at beg of end string moves to beg"
        mlStrWSpace
        ~pos:76
        ctrlLeft
        ( "\"123456789_abcdefghi,123456789_abcdefghi,\n"
        ^ " 123456789_ abcdefghi, ~123456789_ abcdef\n"
        ^ "ghi,\"" ) ;
      t
        "ctrl+right at beg of start string moves to end"
        mlStrWSpace
        ctrlRight
        ( "\"123456789_abcdefghi,123456789_abcdefghi,~\n"
        ^ " 123456789_ abcdefghi, 123456789_ abcdef\n"
        ^ "ghi,\"" ) ;
      t
        "ctrl+right at beg of middle string moves to end"
        mlStrWSpace
        ~pos:46
        ctrlRight
        ( "\"123456789_abcdefghi,123456789_abcdefghi,\n"
        ^ " 123456789_~ abcdefghi, 123456789_ abcdef\n"
        ^ "ghi,\"" ) ;
      t
        "ctrl+right at beg of end string moves to end"
        mlStrWSpace
        ~pos:76
        ctrlRight
        ( "\"123456789_abcdefghi,123456789_abcdefghi,\n"
        ^ " 123456789_ abcdefghi, 123456789_ abcdef~\n"
        ^ "ghi,\"" ) ;
      t
        "DeleteWordBackward at the end of line deletes word in front"
        mlStrWSpace
        ~pos:82
        (inputs [DeleteWordBackward])
        ( "\"123456789_abcdefghi,123456789_abcdefghi,\n"
        ^ " 123456789_ abcdefghi, 123456789_ ~ghi,\"" ) ;
      t
        "DeleteWordBackward at the beg of line goes to end of line above "
        mlStrWSpace
        ~pos:42
        (inputs [DeleteWordBackward])
        ( "\"123456789_abcdefghi,123456789_abcdefghi,~\n"
        ^ " 123456789_ abcdefghi, 123456789_ abcdef\n"
        ^ "ghi,\"" ) ;
      t
        "DeleteWordForward at the end of line deletes up to the next whitespace"
        mlStrWSpace
        ~pos:82
        (inputs [DeleteWordForward])
        ( "\"123456789_abcdefghi,123456789_abcdefghi,\n"
        ^ " 123456789_ abcdefghi, 123456789_ abcdef~\"" ) ;
      t
        "DeleteWordForward at the beg of line deletes until the next whitespace"
        mlStrWSpace
        ~pos:42
        (inputs [DeleteWordForward])
        (* ( "\"123456789_abcdefghi,123456789_abcdefghi,\n"
        ^ "~ abcdefghi, 123456789_ abcdefghi,\"" ) ; *)
        (* The non-commented version is a bit weird for caret placement,
           but matches what happens in XCode *)
        ( "\"123456789_abcdefghi,123456789_abcdefghi,~\n"
        ^ " abcdefghi, 123456789_ abcdefghi,\"" ) ;
      t
        "adding a quote at the front turns a partial into a string"
        (partial "abcdefgh\"" b)
        (ins "\"")
        "\"~abcdefgh\"" ;
      t
        "adding a quote at the back turns a partial into a string"
        (partial "\"abcdefgh" b)
        ~pos:9
        (ins "\"")
        "\"abcdefgh\"~" ;
      t
        ~expectsPartial:true
        "just one quote doesn't turn a partial into a string"
        (partial "abcdefgh" b)
        (ins "\"")
        "\"~abcdefgh" ;
      ts
        "Replace text in multiline string if text is inserted with selection"
        mlStrWSpace
        ~sel:(1, 72)
        (inputs [InsertText "a"])
        ("\"a89_ abcdefghi,\"", (None, 2)) ;
      ()) ;
  describe "Integers" (fun () ->
      t "insert 0 at front " anInt (ins "0") "~12345" ;
      t "insert at end of short" aShortInt ~pos:1 (ins "2") "12~" ;
      t "insert not a number" anInt (ins "c") "~12345" ;
      t "insert start of number" anInt (ins "5") "5~12345" ;
      t "del start of number" anInt del "~2345" ;
      t "bs start of number" anInt bs "~12345" ;
      t "insert end of number" anInt ~pos:5 (ins "0") "123450~" ;
      t "del end of number" anInt ~pos:5 del "12345~" ;
      t "bs end of number" anInt ~pos:5 bs "1234~" ;
      t
        "insert number at scale"
        aHugeInt
        ~pos:5
        (ins "9")
        "200009~0000000000000" ;
      t "insert number at scale" aHugeInt (ins "9") "9~20000000000000000" ;
      t
        "insert number at scale"
        aHugeInt
        ~pos:19
        (ins "9")
        "2000000000000000000~" ;
      t
        "insert number at scale"
        oneShorterThanMax62BitInt
        ~pos:18
        (ins "3")
        "4611686018427387903~" ;
      t
        "insert number at scale"
        oneShorterThanMax62BitInt
        ~pos:18
        (ins "4")
        "461168601842738790~" ;
      t
        "ctrl+left go to beg of int moves to beg"
        oneShorterThanMax62BitInt
        ~pos:11
        ctrlLeft
        "~461168601842738790" ;
      t
        "ctrl+right go to end of int moves to end"
        oneShorterThanMax62BitInt
        ~pos:11
        ctrlRight
        "461168601842738790~" ;
      t
        "DeleteWordBackward in the middle of an int deletes all the nums in front of cursor"
        oneShorterThanMax62BitInt
        ~pos:11
        (inputs [DeleteWordBackward])
        "~2738790" ;
      t
        "DeleteWordBackward at the end of an int deletes it all"
        oneShorterThanMax62BitInt
        ~pos:18
        (inputs [DeleteWordBackward])
        "~___" ;
      ts
        "Replace int if inserted with selection"
        anInt
        ~sel:(0, 4)
        (inputs [InsertText "4"])
        ("45", (None, 1)) ;
      ()) ;
  describe "Floats" (fun () ->
      t "insert . converts to float - end" anInt ~pos:5 (ins ".") "12345.~" ;
      t "insert . converts to float - middle" anInt ~pos:3 (ins ".") "123.~45" ;
      t "insert . converts to float - start" anInt ~pos:0 (ins ".") ".~12345" ;
      t "insert . converts to float - short" aShortInt ~pos:1 (ins ".") "1.~" ;
      t "continue after adding dot" aPartialFloat ~pos:2 (ins "2") "1.2~" ;
      t "insert zero in whole - start" aFloat ~pos:0 (ins "0") "~123.456" ;
      t
        "insert zero in whole - no whole"
        aFloatWithoutWhole
        ~pos:0
        (ins "0")
        "0~.1" ;
      t "insert int in whole - start" aFloat ~pos:0 (ins "9") "9~123.456" ;
      t "insert int in whole - middle" aFloat ~pos:1 (ins "0") "10~23.456" ;
      t "insert int in whole - end" aFloat ~pos:3 (ins "0") "1230~.456" ;
      t "insert int in fraction - start" aFloat ~pos:4 (ins "0") "123.0~456" ;
      t "insert int in fraction - middle" aFloat ~pos:6 (ins "0") "123.450~6" ;
      t "insert int in fraction - end" aFloat ~pos:7 (ins "0") "123.4560~" ;
      t "insert non-int in whole" aFloat ~pos:2 (ins "c") "12~3.456" ;
      t "insert non-int in fraction" aFloat ~pos:6 (ins "c") "123.45~6" ;
      t "del dot" aFloat ~pos:3 del "123~456" ;
      t "del dot at scale" aHugeFloat ~pos:9 del "123456789~123456789" ;
      t "del dot at limit1" maxPosIntWithDot ~pos:16 del "4611686018427387~903" ;
      t
        "del dot at limit2"
        maxPosIntPlus1WithDot
        ~pos:16
        del
        "4611686018427387~90" ;
      t "del start of whole" aFloat ~pos:0 del "~23.456" ;
      t "del middle of whole" aFloat ~pos:1 del "1~3.456" ;
      t "del end of whole" aFloat ~pos:2 del "12~.456" ;
      t "del start of fraction" aFloat ~pos:4 del "123.~56" ;
      t "del middle of fraction" aFloat ~pos:5 del "123.4~6" ;
      t "del end of fraction" aFloat ~pos:6 del "123.45~" ;
      t "del dot converts to int" aFloat ~pos:3 del "123~456" ;
      t "del dot converts to int, no fraction" aPartialFloat ~pos:1 del "1~" ;
      t "bs dot" aFloat ~pos:4 bs "123~456" ;
      t "bs dot at scale" aHugeFloat ~pos:10 bs "123456789~123456789" ;
      t "bs dot at limit1" maxPosIntWithDot ~pos:17 bs "4611686018427387~903" ;
      t
        "bs dot at limit2"
        maxPosIntPlus1WithDot
        ~pos:17
        bs
        "4611686018427387~90" ;
      t "bs start of whole" aFloat ~pos:1 bs "~23.456" ;
      t "bs middle of whole" aFloat ~pos:2 bs "1~3.456" ;
      t "bs end of whole" aFloat ~pos:3 bs "12~.456" ;
      t "bs start of fraction" aFloat ~pos:5 bs "123.~56" ;
      t "bs middle of fraction" aFloat ~pos:6 bs "123.4~6" ;
      t "bs end of fraction" aFloat ~pos:7 bs "123.45~" ;
      t "bs dot converts to int" aFloat ~pos:4 bs "123~456" ;
      t "bs dot converts to int, no fraction" aPartialFloat ~pos:2 bs "1~" ;
      t "continue after adding dot" aPartialFloat ~pos:2 (ins "2") "1.2~" ;
      t
        "ctrl+left start of whole moves to beg"
        aFloat
        ~pos:0
        ctrlLeft
        "~123.456" ;
      t
        "ctrl+left middle of whole moves to beg"
        aFloat
        ~pos:1
        ctrlLeft
        "~123.456" ;
      t "ctrl+left end of whole moves to beg" aFloat ~pos:2 ctrlLeft "~123.456" ;
      t
        "ctrl+left start of fraction moves to beg"
        aFloat
        ~pos:4
        ctrlLeft
        "123~.456" ;
      t
        "ctrl+left middle of fraction moves to beg"
        aFloat
        ~pos:5
        ctrlLeft
        "123.~456" ;
      t
        "ctrl+left end of fraction moves to beg"
        aFloat
        ~pos:6
        ctrlLeft
        "123.~456" ;
      t
        "ctrl+right start of whole moves to end"
        aFloat
        ~pos:0
        ctrlRight
        "123~.456" ;
      t
        "ctrl+right middle of whole moves to end"
        aFloat
        ~pos:1
        ctrlRight
        "123~.456" ;
      t
        "ctrl+right end of whole moves to end"
        aFloat
        ~pos:2
        ctrlRight
        "123~.456" ;
      t
        "ctrl+right end of whole moves to end"
        aFloat
        ~pos:3
        ctrlRight
        "123.~456" ;
      t
        "ctrl+right start of fraction moves to end"
        aFloat
        ~pos:4
        ctrlRight
        "123.456~" ;
      t
        "ctrl+right middle of fraction moves to end"
        aFloat
        ~pos:5
        ctrlRight
        "123.456~" ;
      t
        "ctrl+right end of fraction moves to end"
        aFloat
        ~pos:6
        ctrlRight
        "123.456~" ;
      t
        "DeleteWordBackward in the middle of an fraction deletes all the nums in front of cursor up to the ."
        aFloat
        ~pos:6
        (inputs [DeleteWordBackward])
        "123.~6" ;
      t
        "DeleteWordBackward in the middle of a whole deletes all the nums in front of cursor"
        aFloat
        ~pos:2
        (inputs [DeleteWordBackward])
        "~3.456" ;
      t
        "DeleteWordBackward in the end of a fraction deletes all the nums in up to the ."
        aFloat
        ~pos:7
        (inputs [DeleteWordBackward])
        "123.~" ;
      t
        "DeleteWordBackward in the end of a whole deletes all the nums in front of cursor"
        aFloat
        ~pos:3
        (inputs [DeleteWordBackward])
        "~.456" ;
      t
        "DeleteWordForward in the middle of an fraction deletes all the nums after the cursor"
        aFloat
        ~pos:6
        (inputs [DeleteWordForward])
        "123.45~" ;
      t
        "DeleteWordForward in the middle of a whole deletes all the nums in front of the ."
        aFloat
        ~pos:2
        (inputs [DeleteWordForward])
        "12~.456" ;
      t
        "DeleteWordForward in the end of a fraction does nothing"
        aFloat
        ~pos:7
        (inputs [DeleteWordForward])
        "123.456~" ;
      t
        "DeleteWordForward in the end of a whole deletes dot"
        aFloat
        ~pos:3
        (inputs [DeleteWordForward])
        "123~456" ;
      ts
        "Replace text in float if int is inserted with selection"
        aFloat
        ~sel:(1, 6)
        (inputs [InsertText "4"])
        ("146", (None, 2)) ;
      ()) ;
  describe "Bools" (fun () ->
      t ~expectsPartial:true "insert start of true" trueBool (ins "c") "c~true" ;
      t ~expectsPartial:true "del start of true" trueBool del "~rue" ;
      t "bs start of true" trueBool bs "~true" ;
      t
        ~expectsPartial:true
        "insert end of true"
        trueBool
        ~pos:4
        (ins "0")
        "true0~" ;
      t "del end of true" trueBool ~pos:4 del "true~" ;
      t ~expectsPartial:true "bs end of true" trueBool ~pos:4 bs "tru~" ;
      t
        ~expectsPartial:true
        "insert middle of true"
        trueBool
        ~pos:2
        (ins "0")
        "tr0~ue" ;
      t ~expectsPartial:true "del middle of true" trueBool ~pos:2 del "tr~e" ;
      t ~expectsPartial:true "bs middle of true" trueBool ~pos:2 bs "t~ue" ;
      t
        ~expectsPartial:true
        "insert start of false"
        falseBool
        (ins "c")
        "c~false" ;
      t ~expectsPartial:true "del start of false" falseBool del "~alse" ;
      t "bs start of false" falseBool bs "~false" ;
      t
        ~expectsPartial:true
        "insert end of false"
        falseBool
        ~pos:5
        (ins "0")
        "false0~" ;
      t "del end of false" falseBool ~pos:5 del "false~" ;
      t ~expectsPartial:true "bs end of false" falseBool ~pos:5 bs "fals~" ;
      t
        ~expectsPartial:true
        "insert middle of false"
        falseBool
        ~pos:2
        (ins "0")
        "fa0~lse" ;
      t ~expectsPartial:true "del middle of false" falseBool ~pos:2 del "fa~se" ;
      t ~expectsPartial:true "bs middle of false" falseBool ~pos:2 bs "f~lse" ;
      t "ctrl+left start of true doesnt move" trueBool ~pos:0 ctrlLeft "~true" ;
      t
        "ctrl+right start of true moves to beg"
        trueBool
        ~pos:0
        ctrlRight
        "true~" ;
      t "ctrl+left middle of true moves to beg" trueBool ~pos:2 ctrlLeft "~true" ;
      t "ctrl+left end of true moves to bed" trueBool ~pos:4 ctrlLeft "~true" ;
      t "ctrl+right end of true doesnt move" trueBool ~pos:4 ctrlRight "true~" ;
      t
        "ctrl+right middle of true moves to end"
        trueBool
        ~pos:2
        ctrlRight
        "true~" ;
      t
        "ctrl+left start of false doesnt move"
        falseBool
        ~pos:0
        ctrlLeft
        "~false" ;
      t "ctrl+right start of false moves to end" falseBool ctrlRight "false~" ;
      t "ctrl+left end of false moves to beg" falseBool ~pos:5 ctrlLeft "~false" ;
      t
        "ctrl+right end of false moves to end"
        falseBool
        ~pos:5
        ctrlRight
        "false~" ;
      t
        "ctrl+left middle of false moves to beg"
        falseBool
        ~pos:2
        ctrlLeft
        "~false" ;
      t
        "ctrl+right middle of false moves to end"
        falseBool
        ~pos:2
        ctrlRight
        "false~" ;
      t
        "DeleteWordBackward at the end of a true deletes entire true"
        trueBool
        ~pos:4
        (inputs [DeleteWordBackward])
        "~___" ;
      t
        "DeleteWordBackward at the end of a false deletes entire false"
        falseBool
        ~pos:5
        (inputs [DeleteWordBackward])
        "~___" ;
      t
        ~expectsPartial:true
        "DeleteWordBackward at the mid of a true deletes to beg"
        trueBool
        ~pos:2
        (inputs [DeleteWordBackward])
        "~ue" ;
      t
        ~expectsPartial:true
        "DeleteWordBackward at the mid of a false deletes to beg"
        falseBool
        ~pos:3
        (inputs [DeleteWordBackward])
        "~se" ;
      t
        "DeleteWordForward at the end of a true does nothing"
        trueBool
        ~pos:4
        (inputs [DeleteWordForward])
        "true~" ;
      t
        "DeleteWordForward at the end of a false does nothing"
        falseBool
        ~pos:5
        (inputs [DeleteWordForward])
        "false~" ;
      t
        ~expectsPartial:true
        "DeleteWordForward at the mid of a true deletes to end"
        trueBool
        ~pos:2
        (inputs [DeleteWordForward])
        "tr~" ;
      t
        ~expectsPartial:true
        "DeleteWordForward at the mid of a false deletes to end"
        falseBool
        ~pos:3
        (inputs [DeleteWordForward])
        "fal~" ;
      ()) ;
  describe "Nulls" (fun () ->
      t
        ~expectsPartial:true
        "insert start of null"
        aNull
        ~pos:0
        (ins "c")
        "c~null" ;
      t ~expectsPartial:true "del start of null" aNull ~pos:0 del "~ull" ;
      t "bs start of null" aNull ~pos:0 bs "~null" ;
      t "ctrl+left start of null doesnt move" aNull ~pos:0 ctrlLeft "~null" ;
      t "ctrl+right start of null moves to end" aNull ~pos:0 ctrlRight "null~" ;
      t
        ~expectsPartial:true
        "insert end of null"
        aNull
        ~pos:4
        (ins "0")
        "null0~" ;
      t "del end of null" aNull ~pos:4 del "null~" ;
      t ~expectsPartial:true "bs end of null" aNull ~pos:4 bs "nul~" ;
      t "ctrl+left end of null doesnt move" aNull ~pos:4 ctrlLeft "~null" ;
      t "ctrl+right end of null moves to beg" aNull ~pos:4 ctrlRight "null~" ;
      t
        ~expectsPartial:true
        "insert middle of null"
        aNull
        ~pos:2
        (ins "0")
        "nu0~ll" ;
      t ~expectsPartial:true "del middle of null" aNull ~pos:2 del "nu~l" ;
      t ~expectsPartial:true "bs middle of null" aNull ~pos:2 bs "n~ll" ;
      t "ctrl+left middle of null moves to beg" aNull ~pos:2 ctrlLeft "~null" ;
      t "ctrl+right middle of null moves to end" aNull ~pos:2 ctrlRight "null~" ;
      t
        "DeleteWordBackward at the end of a null deletes entire null"
        aNull
        ~pos:4
        (inputs [DeleteWordBackward])
        "~___" ;
      t
        ~expectsPartial:true
        "DeleteWordBackward at the mid of a null deletes to beg"
        aNull
        ~pos:2
        (inputs [DeleteWordBackward])
        "~ll" ;
      t
        "DeleteWordForward at the end of a null does nothing"
        aNull
        ~pos:4
        (inputs [DeleteWordForward])
        "null~" ;
      t
        ~expectsPartial:true
        "DeleteWordForward at the mid of a null deletes to end"
        aNull
        ~pos:2
        (inputs [DeleteWordForward])
        "nu~" ;
      ()) ;
  describe "Blanks" (fun () ->
      t "insert middle of blank->string" b ~pos:3 (ins "\"") "\"~\"" ;
      t "del middle of blank->blank" b ~pos:3 del "___~" ;
      t "bs middle of blank->blank" b ~pos:3 bs "~___" ;
      t "ctrl+left middle of null moves to beg" b ~pos:2 ctrlLeft "~___" ;
      t "ctrl+right middle of null moves to end" b ~pos:2 ctrlRight "___~" ;
      t "insert blank->string" b ~pos:0 (ins "\"") "\"~\"" ;
      t "del blank->string" emptyStr ~pos:0 del "~___" ;
      t "bs blank->string" emptyStr ~pos:1 bs "~___" ;
      t "insert blank->int" b ~pos:0 (ins "5") "5~" ;
      t "insert blank->int" b ~pos:0 (ins "0") "0~" ;
      t "del int->blank " five ~pos:0 del "~___" ;
      t "bs int->blank " five ~pos:1 bs "~___" ;
      t "insert end of blank->int" b ~pos:1 (ins "5") "5~" ;
      t ~expectsPartial:true "insert partial" b ~pos:0 (ins "t") "t~" ;
      t
        "backspacing your way through a partial finishes"
        trueBool
        ~pos:4
        (inputs
           [ DeleteContentBackward
           ; DeleteContentBackward
           ; DeleteContentBackward
           ; DeleteContentBackward
           ; keypress K.Left ])
        "~___" ;
      t "insert blank->space" b ~pos:0 space "~___" ;
      t
        "DeleteWordBackward at the end of a blank does nothing"
        b
        ~pos:3
        (inputs [DeleteWordBackward])
        "~___" ;
      t
        "DeleteWordForward at the end of a blank does nothing"
        b
        ~pos:3
        (inputs [DeleteWordForward])
        "___~" ;
      ()) ;
  describe "Fields" (fun () ->
      t
        ~expectsPartial:true
        "insert middle of fieldname"
        aField
        ~pos:5
        (ins "c")
        "obj.fc~ield" ;
      t
        "cant insert invalid chars fieldname"
        aField
        ~pos:5
        (ins "$")
        "obj.f~ield" ;
      t
        ~expectsPartial:true
        "del middle of fieldname"
        aField
        ~pos:5
        del
        "obj.f~eld@" ;
      t ~expectsPartial:true "del fieldname" aShortField ~pos:4 del "obj.~***" ;
      t ~expectsPartial:true "bs fieldname" aShortField ~pos:5 bs "obj.~***" ;
      t
        ~expectsPartial:true
        "insert end of fieldname"
        aField
        ~pos:9
        (ins "c")
        "obj.fieldc~" ;
      t
        ~expectsPartial:true
        "insert end of varname"
        aField
        ~pos:3
        (ins "c")
        "objc~.field" ;
      t
        ~expectsPartial:true
        "insert start of fieldname"
        aField
        ~pos:4
        (ins "c")
        "obj.c~field" ;
      t
        ~expectsPartial:true
        "insert blank fieldname"
        aBlankField
        ~pos:4
        (ins "c")
        "obj.c~" ;
      t "del fieldop with name" aShortField ~pos:3 del "obj~" ;
      t "bs fieldop with name" aShortField ~pos:4 bs "obj~" ;
      t "del fieldop with blank" aBlankField ~pos:3 del "obj~" ;
      t "bs fieldop with blank" aBlankField ~pos:4 bs "obj~" ;
      t "del fieldop in nested" aNestedField ~pos:3 del "obj~.field2" ;
      t "bs fieldop in nested" aNestedField ~pos:4 bs "obj~.field2" ;
      t
        ~expectsPartial:true
        "add dot after variable"
        aVar
        ~pos:8
        (ins ".")
        "variable.~***" ;
      t
        ~expectsPartial:true
        "add dot after partial "
        aPartialVar
        ~pos:3
        (ins ".")
        "request.~***" ;
      t
        ~expectsPartial:true
        "add dot after field"
        aField
        ~pos:9
        (ins ".")
        "obj.field.~***" ;
      t "insert space in blank " aBlankField ~pos:4 space "obj.~***" ;
      t
        "ctrl+left in name moves to beg of name"
        aShortField
        ~pos:2
        ctrlLeft
        "~obj.f" ;
      t
        "ctrl+right in name moves to end of name"
        aShortField
        ~pos:2
        ctrlRight
        "obj~.f" ;
      t
        "ctrl+left in beg of fieldname moves to beg of fieldname"
        aNestedField
        ~pos:4
        ctrlLeft
        "~obj.field.field2" ;
      t
        "ctrl+right in beg of fieldname moves to the end of fieldname"
        aNestedField
        ~pos:4
        ctrlRight
        "obj.field~.field2" ;
      t
        "ctrl+left in middle of fieldname moves to end of fieldname"
        aNestedField
        ~pos:5
        ctrlLeft
        "obj.~field.field2" ;
      t
        "ctrl+right in middle of fieldname moves to beg of fieldname"
        aNestedField
        ~pos:5
        ctrlRight
        "obj.field~.field2" ;
      t
        ~expectsPartial:true
        "DeleteWordBackward in middle of fieldname deletes to beg of fieldname"
        aNestedField
        ~pos:6
        (inputs [DeleteWordBackward])
        "obj.~eld@@.field2" ;
      t
        ~expectsPartial:true
        "DeleteWordBackward at end of fieldname deletes entire fieldname"
        aNestedField
        ~pos:9
        (inputs [DeleteWordBackward])
        "obj.~***@@.field2" ;
      t
        "DeleteWordBackward at end of dot deletes fieldname"
        aNestedField
        ~pos:4
        (inputs [DeleteWordBackward])
        "obj~.field2" ;
      t
        ~expectsPartial:true
        "DeleteWordForward in middle of fieldname deletes to end of fieldname"
        aNestedField
        ~pos:6
        (inputs [DeleteWordForward])
        "obj.fi~@l@.field2" ;
      t
        "DeleteWordForward at end of fieldname deletes next fieldname"
        aNestedField
        ~pos:9
        (inputs [DeleteWordForward])
        "obj.field~" ;
      t
        ~expectsPartial:true
        "DeleteWordForward at end of dot deletes fieldname"
        aNestedField
        ~pos:4
        (inputs [DeleteWordForward])
        "obj.~***@@.field2" ;
      t
        ~expectsPartial:true
        ~clone:false
        "insert dot to complete partial field"
        (EPartial
           ( gid ()
           , "body"
           , EFieldAccess (gid (), EVariable (ID "fake-acdata1", "request"), "")
           ))
        ~pos:11
        (ins ".")
        "request.body.~***" ;
      t
        ~expectsPartial:true
        ~clone:false
        "insert dot even when no content in the field"
        (EVariable (ID "fake-acdata1", "request"))
        ~pos:7
        (insMany ["."; "."])
        "request.body.~***" ;
      t
        ~expectsPartial:true
        "bs fieldpartial character"
        (partial "a" (fieldAccess b ""))
        ~pos:5
        bs
        "___.~***" ;
      t
        ~expectsPartial:true
        "del fieldpartial character"
        (partial "a" (fieldAccess b ""))
        ~pos:4
        del
        "___.~***" ;
      t
        "commit fieldpartial on enter"
        (partial "u" (fieldAccess aShortVar ""))
        ~pos:3
        enter
        "v.u~" ;
      t
        "commit fieldpartial when cursor moves elsewhere"
        (partial "u" (fieldAccess aShortVar ""))
        ~pos:3
        (keys [K.Left; K.Left])
        "v~.u" ;
      ()) ;
  describe "Functions" (fun () ->
      t
        ~expectsPartial:true
        "pipe key starts partial after zero arg function"
        aFnCallWithZeroArgs
        (ins "|" 11)
        "List::empty |~" ;
      t
        ~expectsPartial:true
        "pipe key starts partial after zero arg function with version"
        aFnCallWithZeroArgsAndVersion
        (ins "|" 13)
        "List::emptyv1 |~" ;
      t
        ~expectsPartial:true
        "pipe key starts partial after piped function with one arg"
        aPipeWithFilledFunction
        (ins "|" 26)
        "\"hello\"\n|>String::lengthv1 |~\n" ;
      t
        "space on a sep goes to next arg"
        aFnCall
        ~pos:10
        space
        "Int::add 5 ~_________" ;
      t
        ~expectsPartial:true
        "bs function renames"
        aFnCall
        ~pos:8
        bs
        "Int::ad~@ 5 _________" ;
      t
        ~expectsPartial:true
        "deleting a function renames"
        aFnCall
        ~pos:7
        del
        "Int::ad~@ 5 _________" ;
      t
        ~expectsFnOnRail:true
        "change a function keeps it on the error rail"
        (partial
           "HttpClient::post_v4"
           (fn ~ster:Rail "HttpClient::get_v3" [b; b; b; b]))
        ~pos:18
        enter
        "HttpClient::postv4 ~______________ ____________ ______________ ________________" ;
      t
        ~expectsFnOnRail:false
        "change a function keeps it off the error rail"
        (partial
           "HttpClient::post_v4"
           (fn ~ster:NoRail "HttpClient::get_v3" [b; b; b; b]))
        ~pos:18
        enter
        "HttpClient::postv4 ~______________ ____________ ______________ ________________" ;
      t
        ~expectsFnOnRail:false
        "change a function to one not allowed does not stay on error rail"
        (partial "Int::add" (fn ~ster:Rail "HttpClient::get_v3" [b; b; b; b]))
        ~pos:8
        enter
        "Int::add ~_________ _________" ;
      t
        ~expectsFnOnRail:true
        "changing a default-off to a default-on goes onto the rail"
        (partial "HttpClient::post_v4" (fn ~ster:NoRail "Int::add" [b; b]))
        ~pos:18
        enter
        "HttpClient::postv4 ~______________ ____________ ______________ ________________" ;
      t
        ~expectsFnOnRail:false
        "changing a default-on to a default-off does not stay onto the rail"
        (partial "Int::add" (fn ~ster:Rail "HttpClient::get_v3" [b; b; b; b]))
        ~pos:8
        enter
        "Int::add ~_________ _________" ;
      t
        "renaming a function maintains unaligned params in let scope"
        (partial "Int::" (fn "Int::add" [five; six]))
        ~pos:5
        (inputs [InsertText "s"; InsertText "q"; keypress K.Enter])
        "let b = 6\nInt::sqrt ~5" ;
      t
        "renaming a function doesn't maintain unaligned params if they're already set to variables"
        (partial "Int::" (fn "Int::add" [var "a"; var "b"]))
        ~pos:5
        (inputs [InsertText "s"; InsertText "q"; keypress K.Enter])
        "Int::sqrt ~a" ;
      t
        "renaming a function doesn't maintain unaligned params if they're not set (blanks)"
        (partial "Int::" (fn "Int::add" [b; b]))
        ~pos:5
        (inputs [InsertText "s"; InsertText "q"; keypress K.Enter])
        "Int::sqrt ~_________" ;
      (* TODO: functions are not implemented fully. I deld bs and
       * del because we were switching to partials, but this isn't
       * implemented. Some tests we need:
         * myFunc arg1 arg2, 6 => Backspace => myFun arg1 arg2, with a ghost and a partial.
         * same with del *)
      t
        ~expectsPartial:true
        "del on function with version"
        aFnCallWithVersion
        ~pos:11
        del
        "DB::getAllv~@ ___________________" ;
      t
        ~expectsPartial:true
        "bs on function with version"
        aFnCallWithVersion
        ~pos:12
        bs
        "DB::getAllv~@ ___________________" ;
      t
        ~expectsPartial:true
        "del on function with version in between the version and function name"
        aFnCallWithVersion
        ~pos:10
        del
        "DB::getAll~1@ ___________________" ;
      t
        ~expectsPartial:true
        "bs on function with version in between the version and function name"
        aFnCallWithVersion
        ~pos:10
        bs
        "DB::getAl~v1@ ___________________" ;
      t
        ~expectsPartial:true
        "del on function with version in function name"
        aFnCallWithVersion
        ~pos:7
        del
        "DB::get~llv1@ ___________________" ;
      t
        ~expectsPartial:true
        "bs on function with version in function name"
        aFnCallWithVersion
        ~pos:8
        bs
        "DB::get~llv1@ ___________________" ;
      t
        "adding function with version goes to the right place"
        b
        ~pos:0
        (inputs [InsertText "d"; InsertText "b"; keypress K.Enter])
        "DB::getAllv1 ~___________________" ;
      t
        "backspacing a fn arg's separator goes to the right place"
        (fn "Int::add" [five; six])
        ~pos:11
        bs
        "Int::add 5~ 6" ;
      t
        ~expectsPartial:true
        "DeleteWordBackward in middle of function deletes to beg of function"
        aFnCallWithVersion
        ~pos:6
        (inputs [DeleteWordBackward])
        "~tAllv1@Allv@ ___________________" ;
      t
        ~expectsPartial:true
        "DeleteWordBackward in end of function version deletes to function"
        aFnCallWithVersion
        ~pos:12
        (inputs [DeleteWordBackward])
        "DB::getAll~@@ ___________________" ;
      t
        ~expectsPartial:true
        "DeleteWordForward in middle of function deletes to beg of function"
        aFnCallWithVersion
        ~pos:6
        (inputs [DeleteWordForward])
        "DB::ge~v1@lv@ ___________________" ;
      t
        "DeleteWordForward in end of function version moves cursor to end of blank "
        aFnCallWithVersion
        ~pos:12
        (inputs [DeleteWordForward])
        "DB::getAllv1 ___________________~" ;
      let string40 = "0123456789abcdefghij0123456789abcdefghij" in
      let string80 = string40 ^ string40 in
      let string160 = string80 ^ string80 in
      t
        "reflows work for functions"
        (fn
           "HttpClient::post_v4"
           [str string40; record [(string80, b)]; emptyRecord; emptyRecord])
        render
        "~HttpClient::postv4\n  \"0123456789abcdefghij0123456789abcdefghij\"\n  {\n    0123456789abcdefghij0123456789abcdefghij0123456789abcdefghij0123456789abcdefghij : ___\n  }\n  {}\n  {}" ;
      t
        "reflows work for functions with long strings"
        (fn "HttpClient::post_v4" [str string160; b; b; b])
        render
        "~HttpClient::postv4\n  \"0123456789abcdefghij0123456789abcdefghij\n  0123456789abcdefghij0123456789abcdefghij\n  0123456789abcdefghij0123456789abcdefghij\n  0123456789abcdefghij0123456789abcdefghij\"\n  ____________\n  ______________\n  ________________" ;
      t
        ~expectsPartial:true
        "reflows work for partials too "
        (partial "TEST" (fn "HttpClient::post_v4" [str string160; b; b; b]))
        render
        "~TEST@lient::postv@\n  \"0123456789abcdefghij0123456789abcdefghij\n  0123456789abcdefghij0123456789abcdefghij\n  0123456789abcdefghij0123456789abcdefghij\n  0123456789abcdefghij0123456789abcdefghij\"\n  ____________\n  ______________\n  ________________" ;
      t
        "reflows happen for functions whose arguments have newlines"
        (fn "HttpClient::post_v4" [emptyStr; emptyRowRecord; b; b])
        render
        "~HttpClient::postv4\n  \"\"\n  {\n    *** : ___\n  }\n  ______________\n  ________________" ;
      t
        "reflows don't happen for functions whose only newline is in the last argument"
        (fn "HttpClient::post_v4" [emptyStr; b; b; emptyRowRecord])
        render
        "~HttpClient::postv4 \"\" ____________ ______________ {\n                                                    *** : ___\n                                                  }" ;
      t
        "reflows put the caret in the right place on insert"
        ~expectsPartial:true
        ~wrap:false
        (let justShortEnoughNotToReflow =
           "abcdefghij0123456789abcdefghij0123456789abcdefghij0123456789abcdefghij0123456789abcdefghij01"
         in
         fn
           "HttpClient::post_v4"
           [emptyStr; emptyRecord; emptyRecord; var justShortEnoughNotToReflow])
        ~pos:120
        (ins "x")
        "HttpClient::postv4\n  \"\"\n  {}\n  {}\n  abcdefghij0123456789abcdefghij0123456789abcdefghij0123456789abcdefghij0123456789abcdefghij01x~" ;
      t
        "reflows put the caret in the right place on bs"
        ~expectsPartial:true
        ~wrap:false
        (let justLongEnoughToReflow =
           "abcdefghij0123456789abcdefghij0123456789abcdefghij0123456789abcdefghij0123456789abcdefghij012"
         in
         fn
           "HttpClient::post_v4"
           [emptyStr; emptyRecord; emptyRecord; var justLongEnoughToReflow])
        ~pos:129
        bs
        "HttpClient::postv4 \"\" {} {} abcdefghij0123456789abcdefghij0123456789abcdefghij0123456789abcdefghij0123456789abcdefghij01~" ;
      t
        "ctrl+left on function in middle of version moves to beg of version"
        aFnCallWithVersion
        ~pos:11
        ctrlLeft
        "DB::getAll~v1 ___________________" ;
      t
        "ctrl+right on function in middle of version moves to end of version"
        aFnCallWithVersion
        ~pos:11
        ctrlRight
        "DB::getAllv1~ ___________________" ;
      t
        "ctrl+left on function in middle of function name moves to beg of fn name"
        aFnCallWithVersion
        ~pos:7
        ctrlLeft
        "~DB::getAllv1 ___________________" ;
      t
        "ctrl+right on function in middle of function name moves to end of fn name"
        aFnCallWithVersion
        ~pos:7
        ctrlRight
        "DB::getAll~v1 ___________________" ;
      t
        "backspace after selecting a versioned 0-arg fnCall deletes all"
        ~wrap:false (* wrap false because else we delete the wrapper *)
        (fn "HttpClient::post_v4" [])
        ~pos:0
        (inputs [keypress K.SelectAll; DeleteContentBackward])
        "~___" ;
      ()) ;
  describe "Binops" (fun () ->
      t
        ~expectsPartial:true
        "pipe key starts partial"
        trueBool
        ~pos:4
        (ins "|")
        "true |~" ;
      t
        "pressing enter completes partial"
        trueBool
        ~pos:4
        (inputs [InsertText "|"; keypress K.Down; keypress K.Enter])
        "true || ~__________" ;
      t
        "pressing space completes partial"
        trueBool
        ~pos:4
        (inputs [InsertText "|"; keypress K.Down; keypress K.Space])
        "true || ~__________" ;
      t
        ~expectsPartial:true
        "pressing plus key starts partial"
        trueBool
        ~pos:4
        (ins "+")
        "true +~" ;
      t
        ~expectsPartial:true
        "pressing caret key starts partial"
        anInt
        ~pos:5
        (ins "^")
        "12345 ^~" ;
      t
        ~expectsPartial:true
        "pressing plus key starts partial after string"
        aStr
        ~pos:13
        (ins "+")
        "\"some string\" +~" ;
      t
        ~expectsPartial:true
        "pressing plus key starts partial after float"
        aFloat
        ~pos:7
        (ins "+")
        "123.456 +~" ;
      t
        ~expectsPartial:true
        "ins | starts partial after null"
        aNull
        ~pos:4
        (ins "|")
        "null |~" ;
      t
        ~expectsPartial:true
        "ins | starts partial after variable"
        aVar
        ~pos:8
        (ins "|")
        "variable |~" ;
      t
        ~expectsPartial:true
        "ins | starts partial after list"
        aList5
        ~pos:3
        (ins "|")
        "[5] |~" ;
      t
        ~expectsPartial:true
        "ins + starts partial after fieldname"
        aField
        ~pos:9
        (ins "+")
        "obj.field +~" ;
      t
        ~expectsPartial:true
        "ins | starts partial after multiRowRecord"
        multiRowRecord
        ~pos:23
        (ins "|")
        "{\n  f1 : 56\n  f2 : 78\n} |~" ;
      t
        "pressing pipe twice then space completes partial"
        trueBool
        ~pos:4
        (inputs [InsertText "|"; InsertText "|"; keypress K.Space])
        "true || ~__________" ;
      t
        "piping into newline creates pipe"
        trueBool
        ~pos:4
        (inputs [InsertText "|"; InsertText ">"; keypress K.Space])
        "true\n|>~___\n" ;
      t
        "pressing bs to clear partial reverts for blank rhs"
        (partial "|" (binop "||" anInt b))
        ~pos:7
        bs
        "12345~" ;
      t
        "pressing bs to clear partial reverts for blank rhs, check lhs pos goes to start"
        (partial "|" (binop "||" b b))
        ~pos:12
        bs
        "~___" ;
      t
        "pressing del to clear partial reverts for blank rhs"
        (partial "|" (binop "||" anInt b))
        ~pos:6
        del
        "12345~" ;
      t
        "pressing del to clear partial reverts for blank rhs, check lhs pos goes to start"
        (partial "|" (binop "||" b b))
        ~pos:11
        del
        "~___" ;
      t
        "using bs to remove an infix with a placeholder goes to right place"
        (partial "|" (binop "||" b b))
        ~pos:12
        bs
        "~___" ;
      t
        "using bs to remove an infix with a placeholder goes to right place 2"
        (partial "|" (binop "||" five b))
        ~pos:3
        bs
        "5~" ;
      t
        "deleting binop between bools does not combine them"
        (partial "|" (binop "||" trueBool falseBool))
        ~pos:6
        bs
        "true~" ;
      t
        "pressing bs to clear rightpartial reverts for blank rhs"
        (rightPartial "|" b)
        ~pos:5
        bs
        "~___" ;
      t
        "pressing bs on single digit binop deletes binop and combines rhs and lhs"
        (binop "+" anInt anInt)
        ~pos:7
        bs
        "12345~12345" ;
      t
        "using del to remove an infix with a placeholder goes to right place"
        (partial "|" (binop "||" b b))
        ~pos:11
        del
        "~___" ;
      t
        "pressing del to clear rightpartial reverts for blank rhs"
        (rightPartial "|" b)
        ~pos:4
        del
        "~___" ;
      t
        "pressing del on single digit binop deletes binop and combines rhs and lhs"
        (binop "+" anInt anInt)
        ~pos:6
        del
        "12345~12345" ;
      t
        "pressing del to remove a string binop combines lhs and rhs"
        (binop "++" (str "five") (str "six"))
        ~pos:7
        (inputs [DeleteContentForward; DeleteContentForward])
        "\"five~six\"" ;
      t
        "pressing backspace to remove a string binop combines lhs and rhs"
        (binop "++" (str "five") (str "six"))
        ~pos:9
        (inputs [DeleteContentBackward; DeleteContentBackward])
        "\"five~six\"" ;
      t
        "pressing bs to remove a binop after a blank doesnt delete rhs"
        (binop "++" b (str "six"))
        ~pos:15
        (inputs [DeleteContentBackward; DeleteContentBackward])
        "~\"six\"" ;
      t
        "pressing bs to remove a string binop combines lhs and rhs"
        (binop
           "++"
           (str "one")
           (binop "++" (str "two") (binop "++" (str "three") (str "four"))))
        ~pos:17
        (inputs [DeleteContentBackward; DeleteContentBackward])
        "\"one\" ++ \"two~three\" ++ \"four\"" ;
      t
        "pressing bs to remove binop before a blank doesnt entire delete rhs"
        (binop
           "++"
           (str "one")
           (binop "++" (str "two") (binop "++" b (str "four"))))
        ~pos:17
        (inputs [DeleteContentBackward; DeleteContentBackward])
        "\"one\" ++ \"two\"~ ++ \"four\"" ;
      t
        "pressing bs to remove binop after a blank doesnt entire delete rhs"
        (binop
           "++"
           (str "one")
           (binop "++" (str "two") (binop "++" b (str "four"))))
        ~pos:33
        (inputs [DeleteContentBackward; DeleteContentBackward])
        "\"one\" ++ \"two\" ++ ~\"four\"" ;
      t
        "pressing letters and numbers on a partial completes it"
        b
        ~pos:0
        (insMany ["5"; "+"; "5"])
        "5 + 5~" ;
      t
        ~expectsPartial:true
        "pressing pipe while editing a partial works properly"
        (partial "|" (binop "||" anInt anInt))
        ~pos:7
        (ins "|")
        "12345 ||~ 12345" ;
      t
        ~expectsPartial:true
        "pressing = after < should go to partial"
        (binop "<" anInt anInt)
        ~pos:7
        (ins "=")
        "12345 <=~ 12345" ;
      t
        "changing binop to fn should work"
        (partial "Int::add" (binop "+" anInt anInt))
        ~pos:14
        (keys [K.Enter])
        "Int::add ~12345 12345" ;
      t
        "changing fn to binops should work"
        (partial "+" (fn "Int::add" [anInt; anInt]))
        ~pos:1
        (keys [K.Enter])
        "~12345 + 12345" ;
      t
        "changing binop should work"
        (binop "<" anInt anInt)
        ~pos:7
        (inputs [InsertText "="; keypress K.Enter])
        "12345 <= ~12345" ;
      test "wrapping a binop in a let with enter" (fun () ->
          let pos = 0 in
          let ast = binop "+" (int 1) (int 2) in
          let s =
            { defaultTestState with
              oldPos = pos
            ; newPos = pos
            ; selectionStart = None }
          in
          let newAST, _newState = processMsg [keypress K.Enter] s ast in
          expect (Printer.eToTestcase (FluidAST.toExpr newAST))
          |> toEqual "(let' \"\" (b) (binop \"+\" (int 1) (int 2)))") ;
      t
        ~expectsPartial:true
        "adding binop in `if` works"
        (if' b b b)
        ~pos:3
        (ins "%")
        "if %~\nthen\n  ___\nelse\n  ___" ;
      t
        ~expectsPartial:true
        "show ghost partial"
        aFullBinOp
        ~pos:8
        bs
        "myvar |~@ 5" ;
      t
        "ctrl+left from end of < moves to front of <"
        (binop "<" anInt anInt)
        ~pos:7
        ctrlLeft
        "12345 ~< 12345" ;
      t
        "ctrl+right from end of < moves to end of second int"
        (binop "<" anInt anInt)
        ~pos:7
        ctrlRight
        "12345 < 12345~" ;
      t
        "ctrl+left from beg of < moves to front of first int"
        (binop "<" anInt anInt)
        ~pos:6
        ctrlLeft
        "~12345 < 12345" ;
      t
        "ctrl+right from beg of < moves to end of <"
        (binop "<" anInt anInt)
        ~pos:6
        ctrlRight
        "12345 <~ 12345" ;
      t
        "DeleteWordBackward in end of binop deletes binop and combines rhs and lhs"
        (binop "<" anInt anInt)
        ~pos:7
        (inputs [DeleteWordBackward])
        "12345~12345" ;
      t
        "DeleteWordBackward in front of binop deletes first int"
        (binop "<" anInt anInt)
        ~pos:5
        (inputs [DeleteWordBackward])
        "~_________ < 12345" ;
      t
        "DeleteWordForward in end of binop deletes second int"
        (binop "<" anInt anInt)
        ~pos:8
        (inputs [DeleteWordForward])
        "12345 < ~_________" ;
      t
        "DeleteWordForward in front of binop deletes binop and combines rhs and lhs"
        (binop "<" anInt anInt)
        ~pos:6
        (inputs [DeleteWordForward])
        "12345~12345" ;
      (* TODO bs on empty partial does something *)
      (* TODO support del on all the bs commands *)
      (* TODO pressing enter at the end of the partialGhost *)
      t
        "pressing bs on || in binop deletes right side"
        (binop "||" trueBool falseBool)
        ~pos:7
        (inputs [DeleteContentBackward; DeleteContentBackward])
        "true~" ;
      t
        "pressing bs on || in binop deletes blank on rhs"
        (binop "||" falseBool b)
        ~pos:8
        (inputs [DeleteContentBackward; DeleteContentBackward])
        "false~" ;
      t
        "pressing bs on || in binop deletes blank on lhs"
        (binop "||" b falseBool)
        ~pos:13
        (inputs [DeleteContentBackward; DeleteContentBackward])
        "~false" ;
      t
        "pressing bs on || in binop after blank deletes blank but rest of the lhs"
        (binop "||" falseBool (binop "||" b trueBool))
        ~pos:22
        (inputs [DeleteContentBackward; DeleteContentBackward])
        "false || ~true" ;
      t
        "pressing bs on || in binop before blank deletes blank but rest of the lhs"
        (binop "||" falseBool (binop "||" b trueBool))
        ~pos:8
        (inputs [DeleteContentBackward; DeleteContentBackward])
        "false~ || true" ;
      t
        "pressing bs on ++ binop before blank deletes blank but rest of the lhs"
        (binop "+" (int 10) (binop "*" (int 5) (binop "+" b (int 10))))
        ~pos:8
        bs
        "10 + 5~ + 10" ;
      t
        "pressing bs on ++ binop after blank deletes blank but rest of the lhs"
        (binop "+" (int 20) (binop "*" (int 1) (binop "+" b (int 5))))
        ~pos:20
        bs
        "20 + 1 * ~5" ;
      t
        "pressing bs on < binop before blank deletes blank but rest of the lhs"
        (binop "<" (int 20) (binop "<" b (int 50)))
        ~pos:4
        bs
        "20~ < 50" ;
      t
        "pressing bs on < binop after blank deletes blank but rest of the lhs"
        (binop "<" (int 25) (binop "<" b (int 50)))
        ~pos:16
        bs
        "25 < ~50" ;
      t
        "pressing bs on - binop before blank deletes blank but rest of the lhs"
        (binop "-" (int 200) (binop "-" (int 5) (binop "*" b (int 24))))
        ~pos:9
        bs
        "200 - 5~ * 24" ;
      t
        "pressing bs on - binop after blank deletes blank but rest of the lhs"
        (binop "-" (int 200) (binop "-" (int 5) (binop "*" b (int 24))))
        ~pos:15
        bs
        "200 - 5 - ~24" ;
      t
        "pressing bs on != binop before blank deletes blank but rest of the lhs"
        (binop "!=" (int 54321) (binop "!=" (int 21) (binop "!=" b (int 5))))
        ~pos:14
        (inputs [DeleteContentBackward; DeleteContentBackward])
        "54321 != 21~ != 5" ;
      t
        "pressing bs on != binop after blank deletes blank but rest of the lhs"
        (binop "!=" (int 54321) (binop "!=" (int 21) (binop "!=" b (int 5))))
        ~pos:21
        (inputs [DeleteContentBackward; DeleteContentBackward])
        "54321 != 21 != ~5" ;
      t
        "pressing bs on != binop combines lhs and rhs string"
        (binop "!=" (str "One") (binop "!=" (str "Two") (str "Three")))
        ~pos:8
        (inputs [DeleteContentBackward; DeleteContentBackward])
        "\"One~Two\" != \"Three\"" ;
      t
        "pressing bs on / binop deletes rhs"
        (binop "/" aFloat aFloat)
        ~pos:9
        bs
        "123.456~" ;
      t
        "pressing bs on / binop before blank deletes blank"
        (binop "/" b aFloat)
        ~pos:5
        bs
        "~123.456" ;
      t
        "backspace after selecting all with a versioned 0-arg fnCall in a binop deletes all"
        ~wrap:false (* wrap false because else we delete the wrapper *)
        ~pos:0
        (binop "/" (fn "HttpClient::post_v4" []) (int 5))
        (inputs [keypress K.SelectAll; DeleteContentBackward])
        "~___" ;
      t
        "backspace after selecting all with a binop partial in a binop deletes all"
        ~wrap:false (* wrap false because else we delete the wrapper *)
        (binop "+" (partial "D" (binop "-" (int 5) (int 5))) (int 5))
        (inputs [keypress K.SelectAll; DeleteWordBackward])
        "~___" ;
      t
        ~expectsPartial:true
        "inserting a binop in a placeholder works"
        (if' (binop "++" b b) b b)
        ~pos:3
        (ins "&")
        "if &~ ++ ____________\nthen\n  ___\nelse\n  ___" ;
      ts
        "Replacing text when selecting over binop works"
        (binop "++" (str "five") (str "six"))
        ~sel:(3, 13)
        (inputs [InsertText "a"])
        ("\"fiax\"", (None, 4)) ;
      ()) ;
  describe "Constructors" (fun () ->
      t
        ~expectsPartial:true
        "arguments work in constructors"
        aConstructor
        ~pos:5
        (ins "t")
        "Just t~" ;
      t
        "int arguments work in constructors"
        aConstructor
        ~pos:5
        (ins "5")
        "Just 5~" ;
      t
        ~expectsPartial:true
        "bs on a constructor converts it to a partial with ghost"
        aConstructor
        ~pos:4
        bs
        "Jus~@ ___" ;
      t
        ~expectsPartial:true
        "del on a constructor converts it to a partial with ghost"
        aConstructor
        ~pos:0
        del
        "~ust@ ___" ;
      t
        "space on a constructor blank does nothing"
        aConstructor
        ~pos:5
        space
        "Just ~___" ;
      t
        "ctrl+left mid constructor moves to beg"
        aConstructor
        ~pos:2
        ctrlLeft
        "~Just ___" ;
      t
        "ctrl+left mid constructor moves to end"
        aConstructor
        ~pos:2
        ctrlRight
        "Just~ ___" ;
      t
        "DeleteWordBackward at end of constructor deletes to beg "
        aConstructor
        ~pos:4
        (inputs [DeleteWordBackward])
        "~___" ;
      t
        ~expectsPartial:true
        "DeleteWordBackward mid constructor deletes to beg "
        aConstructor
        ~pos:2
        (inputs [DeleteWordBackward])
        "~st@@ ___" ;
      t
        "DeleteWordForward at end of constructor moves to blank "
        aConstructor
        ~pos:4
        (inputs [DeleteWordForward])
        "Just ___~" ;
      t
        ~expectsPartial:true
        "DeleteWordForward mid constructor deletes to end "
        aConstructor
        ~pos:2
        (inputs [DeleteWordForward])
        "Ju~@@ ___" ;
      t
        "backspace after selecting all with a `Just |___` in a match deletes all"
        ~wrap:false (* wrap false because else we delete the wrapper *)
        (match' b [(pConstructor "Just" [pBlank ()], b)])
        ~pos:0
        (inputs [keypress K.SelectAll; DeleteContentBackward])
        "~___" ;
      (* TODO: test renaming constructors.
       * It's not too useful yet because there's only 4 constructors and,
       * hence, unlikely that anyone will rename them this way.
       * Also, the names of the temporary variables used to store the old arguments of a changed
       * constructor are randomly generated and would be hard to test *)
      ()) ;
  describe "Lambdas" (fun () ->
      (* type -> to move through a lambda *)
      t
        "type - after a lambda var to move into a lambda arrow"
        aLambda
        ~pos:4
        (ins "-")
        "\\*** -~> ___" ;
      t
        "type - before a lambda arrow to move into a lambda arrow"
        aLambda
        ~pos:5
        (ins "-")
        "\\*** -~> ___" ;
      t
        "type > inside a lambda arrow to move past it"
        aLambda
        ~pos:6
        (ins ">")
        "\\*** -> ~___" ;
      (* end type -> to move through a lambda *)
      t "bs over lambda symbol" aLambda ~pos:1 bs "~___" ;
      t "insert space in lambda" aLambda ~pos:1 (key K.Space) "\\~*** -> ___" ;
      t "bs non-empty lambda symbol" nonEmptyLambda ~pos:1 bs "\\~*** -> 5" ;
      t "del lambda symbol" aLambda ~pos:0 del "~___" ;
      t "del non-empty lambda symbol" nonEmptyLambda ~pos:0 del "~\\*** -> 5" ;
      t
        "insert changes occurence of binding var"
        (lambdaWithUsedBinding "binding")
        ~pos:8
        (ins "c")
        "\\bindingc~ -> bindingc" ;
      t
        "insert changes occurence of binding 2nd var"
        (lambdaWithUsed2ndBinding "binding")
        ~pos:17
        (ins "c")
        "\\somevar, bindingc~ -> bindingc" ;
      t
        "dont jump in lambdavars with infix chars"
        aLambda
        ~pos:1
        (ins "+")
        "\\~*** -> ___" ;
      t
        "dont allow name to start with a number"
        aLambda
        ~pos:1
        (ins "5")
        "\\~*** -> ___" ;
      t
        "dont allow name to start with a number, pt 2"
        (lambdaWithBinding "test" five)
        ~pos:1
        (ins "2")
        "\\~test -> 5" ;
      t
        "dont allow name to start with a number, pt 3"
        aLambda
        ~pos:3
        (ins "5")
        (* TODO: this looks wrong *)
        "\\**~* -> ___" ;
      t
        "creating lambda in block placeholder should set arguments"
        aFnCallWithBlockArg
        ~pos:24
        (ins "\\")
        "Dict::map _____________ \\~key, value -> ___" ;
      t
        "creating lambda in block placeholder should set arguments when wrapping expression is inside pipe"
        (pipe b [b])
        ~pos:6
        (inputs
           (* we have to insert the function with completion here
            * so the arguments are adjusted based on the pipe *)
           [ InsertText "m"
           ; InsertText "a"
           ; InsertText "p"
           ; keypress K.Enter
           ; InsertText "\\" ])
        "___\n|>Dict::map \\~key, value -> ___\n" ;
      t
        "deleting a lambda argument should work"
        lambdaWithTwoBindings
        ~pos:2
        del
        "\\x~ -> ___" ;
      t
        "backspacing a lambda argument should work"
        lambdaWithTwoBindings
        ~pos:3
        bs
        "\\x~ -> ___" ;
      t
        "deleting a lambda argument should update used variable"
        (lambdaWithUsed2ndBinding "x")
        ~pos:8
        del
        "\\somevar~ -> ___" ;
      t
        "can add lambda arguments when blank"
        aLambda
        ~pos:4
        (ins ",")
        "\\***, ~*** -> ___" ;
      t
        "can add lambda arguments to used binding"
        lambdaWithTwoBindings
        ~pos:5
        (ins ",")
        "\\x, y, ~*** -> ___" ;
      t
        "can add lambda arguments in middle used binding"
        lambdaWithTwoBindings
        ~pos:2
        (ins ",")
        "\\x, ~***, y -> ___" ;
      t
        "can add lambda arguments in the front"
        lambdaWithTwoBindings
        ~pos:1
        (ins ",")
        "\\~***, x, y -> ___" ;
      t
        "can add lambda arguments in front of middle"
        lambdaWithTwoBindings
        ~pos:4
        (ins ",")
        "\\x, ~***, y -> ___" ;
      t
        "cant insert a blank from outside the lambda"
        lambdaWithTwoBindings
        ~pos:0
        (ins ",")
        "~\\x, y -> ___" ;
      t
        "cant bs a blank from the space in a lambda"
        lambdaWithTwoBindings
        ~pos:4
        bs
        "\\x,~ y -> ___" ;
      t
        "ctrl+left twice over lamda from beg moves to beg of first param"
        lambdaWithTwoBindings
        ~pos:1
        (keys
           [K.GoToStartOfWord DropSelection; K.GoToStartOfWord DropSelection])
        "~\\x, y -> ___" ;
      t
        "ctrl+right twice over lamda from beg moves to last blank"
        lambdaWithTwoBindings
        ~pos:1
        (keys [K.GoToEndOfWord DropSelection; K.GoToEndOfWord DropSelection])
        "\\x, y~ -> ___" ;
      t
        "ctrl+left twice over lamda from end moves to end of second param"
        lambdaWithTwoBindings
        ~pos:12
        (keys
           [K.GoToStartOfWord DropSelection; K.GoToStartOfWord DropSelection])
        "\\x, ~y -> ___" ;
      t
        "ctrl+right twice over lamda from end doesnt move"
        lambdaWithTwoBindings
        ~pos:12
        (keys [K.GoToEndOfWord DropSelection; K.GoToEndOfWord DropSelection])
        "\\x, y -> ___~" ;
      t
        "bs second sep in 3-var lambda"
        lambdaWith3UsedBindings
        ~pos:12
        bs
        "\\aVar, bVar~ -> aVar + ___ * bVar" ;
      ()) ;
  describe "Variables" (fun () ->
      t
        ~expectsPartial:true
        "insert middle of variable"
        aVar
        ~pos:5
        (ins "c")
        "variac~ble" ;
      t ~expectsPartial:true "del middle of variable" aVar ~pos:5 del "varia~le" ;
      t
        ~expectsPartial:true
        "insert capital works"
        aVar
        ~pos:5
        (ins "A")
        "variaA~ble" ;
      t
        ~expectsPartial:true
        "insert non-identifier symbol"
        aVar
        ~pos:5
        (ins "$")
        "varia$~ble" ;
      t "del variable" aShortVar ~pos:0 del "~___" ;
      t ~expectsPartial:true "del long variable" aVar ~pos:0 del "~ariable" ;
      t ~expectsPartial:true "del mid variable" aVar ~pos:6 del "variab~e" ;
      t "bs variable" aShortVar ~pos:1 bs "~___" ;
      t ~expectsPartial:true "bs mid variable" aVar ~pos:8 bs "variabl~" ;
      t ~expectsPartial:true "bs mid variable" aVar ~pos:6 bs "varia~le" ;
      t
        "variable doesn't override if"
        (let' "i" b (partial "i" b))
        ~pos:13
        (inputs [InsertText "f"; keypress K.Enter])
        "let i = ___\nif ~___\nthen\n  ___\nelse\n  ___" ;
      t
        "ctrl+left from beg of variable doesnt move"
        aVar
        ~pos:0
        ctrlLeft
        "~variable" ;
      t
        "ctrl+right from beg of variable moves to end"
        aVar
        ~pos:0
        ctrlRight
        "variable~" ;
      t
        "ctrl+left from end of variable moves to beg"
        aVar
        ~pos:8
        ctrlLeft
        "~variable" ;
      t
        "ctrl+right from end of variable doesnt move"
        aVar
        ~pos:8
        ctrlRight
        "variable~" ;
      ()) ;
  describe "Match" (fun () ->
      t
        "move to the front of match"
        emptyMatch
        ~pos:6
        (key (K.GoToStartOfLine DropSelection))
        "~match ___\n  *** -> ___\n" ;
      t
        "move to the end of match"
        emptyMatch
        ~pos:0
        (key (K.GoToEndOfLine DropSelection))
        "match ___~\n  *** -> ___\n" ;
      t
        "move to the front of match on line 2"
        emptyMatch
        ~pos:15
        (key (K.GoToStartOfLine DropSelection))
        "match ___\n  ~*** -> ___\n" ;
      t
        "move to the end of match on line 2"
        emptyMatch
        ~pos:12
        (key (K.GoToEndOfLine DropSelection))
        "match ___\n  *** -> ___~\n" ;
      t
        "move back over match"
        emptyMatch
        ~pos:6
        (key K.Left)
        "~match ___\n  *** -> ___\n" ;
      t
        "move forward over match"
        emptyMatch
        ~pos:0
        (key K.Right)
        "match ~___\n  *** -> ___\n" ;
      t "bs over empty match" emptyMatch ~pos:6 bs "~___" ;
      t
        "bs over empty match with 2 patterns"
        emptyMatchWithTwoPatterns
        ~pos:6
        bs
        "~___" ;
      t
        "bs over match with 2 patterns"
        matchWithPatterns
        ~pos:6
        bs
        "match ~___\n  3 -> ___\n" ;
      t "del over empty match" emptyMatch ~pos:0 del "~___" ;
      t
        "del over empty match with 2 patterns"
        emptyMatchWithTwoPatterns
        ~pos:0
        del
        "~___" ;
      t
        "del over match with 2 patterns"
        matchWithPatterns
        ~pos:0
        del
        "~match ___\n  3 -> ___\n" ;
      t
        "del constructor in match pattern"
        matchWithConstructorPattern
        ~pos:12
        del
        "match ___\n  ~ust -> ___\n" ;
      t
        "bs constructor in match pattern"
        matchWithConstructorPattern
        ~pos:16
        bs
        "match ___\n  Jus~ -> ___\n" ;
      t
        "insert changes occurence of non-shadowed var in case"
        (matchWithBinding "binding" (var "binding"))
        ~pos:19
        (ins "c")
        "match ___\n  bindingc~ -> bindingc\n" ;
      t
        "insert only changes var in same branch"
        (matchWithTwoBindings
           "binding"
           (var "binding")
           "binding"
           (var "binding"))
        ~pos:19
        (ins "c")
        "match ___\n  bindingc~ -> bindingc\n  binding -> binding\n" ;
      t
        "bs only changes var in same branch"
        (matchWithTwoBindings
           "binding"
           (var "binding")
           "binding"
           (var "binding"))
        ~pos:19
        bs
        "match ___\n  bindin~ -> bindin\n  binding -> binding\n" ;
      (*    TODO: uncomment this once the behavior is fixed
      t
        "del only changes var in same branch"
        (matchWithTwoBindings
           "binding"
           (var "binding")
           "binding"
           (var "binding"))
        (del 12)
        "match ___\n  binding -> inding\n  binding -> binding\n" ; *)
      t
        "insert changes occurence of non-shadowed var in case constructor"
        (matchWithConstructorBinding "binding" (var "binding"))
        ~pos:22
        (ins "c")
        "match ___\n  Ok bindingc~ -> bindingc\n" ;
      t
        "insert space in blank match"
        emptyMatch
        ~pos:6
        (key K.Space)
        "match ~___\n  *** -> ___\n" ;
      t
        "insert space in blank match on line 2"
        emptyMatch
        ~pos:12
        (key K.Space)
        "match ___\n  ~*** -> ___\n" ;
      t
        "enter at the end of the cond creates a new row"
        matchWithPatterns
        ~pos:9
        enter
        "match ___\n  ~*** -> ___\n  3 -> ___\n" ;
      t
        "enter at the end of a row creates a new row"
        emptyMatchWithTwoPatterns
        ~pos:22
        enter
        "match ___\n  *** -> ___\n  ~*** -> ___\n  *** -> ___\n" ;
      t
        "enter at the end of the last row creates a new row"
        emptyMatchWithTwoPatterns
        ~pos:35
        enter
        "match ___\n  *** -> ___\n  *** -> ___\n  ~*** -> ___\n" ;
      t
        "enter at the end of the last row in nested match creates a new row"
        nestedMatch
        ~pos:50
        enter
        "match ___\n  *** -> match ___\n           *** -> ___\n           ~*** -> ___\n" ;
      t
        "enter at beginning of line after match adds let, not match row"
        (let' "a" emptyMatch five)
        ~pos:39
        enter
        "let a = match ___\n          *** -> ___\nlet *** = ___\n~5" ;
      t
        "enter at the start of a row creates a new row"
        matchWithPatterns
        ~pos:12
        enter
        "match ___\n  *** -> ___\n  ~3 -> ___\n" ;
      t
        "enter at the start of row, with match in row above, creates a new row"
        (match' (int 1) [(pInt 5, match' (int 2) [(pInt 6, b)]); (pInt 7, b)])
        ~pos:43
        enter
        "match 1\n  5 -> match 2\n         6 -> ___\n  *** -> ___\n  ~7 -> ___\n" ;
      t
        "backspace first row deletes it"
        emptyMatchWithTwoPatterns
        ~pos:12
        bs
        "match ~___\n  *** -> ___\n" ;
      t
        "backspace second row deletes it"
        emptyMatchWithTwoPatterns
        ~pos:25
        bs
        "match ___\n  *** -> ~___\n" ;
      t
        "backspacing only row doesn't delete"
        emptyMatch
        ~pos:12
        bs
        "match ~___\n  *** -> ___\n" ;
      t
        "backspacing second matchSep ( |-> ) moves to end of pattern"
        emptyMatchWithTwoPatterns
        ~pos:29
        bs
        "match ___\n  *** -> ___\n  ***~ -> ___\n" ;
      t
        "backspacing second matchSep ( -> |) -> moves to end of pattern"
        emptyMatchWithTwoPatterns
        ~pos:32
        bs
        "match ___\n  *** -> ___\n  ***~ -> ___\n" ;
      t
        "ctrl+left 2 times from end moves to first blank"
        emptyMatch
        ~pos:22
        (keys
           [K.GoToStartOfWord DropSelection; K.GoToStartOfWord DropSelection])
        "match ___\n  ~*** -> ___\n" ;
      t
        "ctrl+right 2 times from end doesnt move"
        emptyMatch
        ~pos:22
        (keys [K.GoToEndOfWord DropSelection; K.GoToEndOfWord DropSelection])
        "match ___\n  *** -> ___\n~" ;
      t
        "ctrl+left 2 times from beg doesnt move"
        emptyMatch
        ~pos:0
        (keys
           [K.GoToStartOfWord DropSelection; K.GoToStartOfWord DropSelection])
        "~match ___\n  *** -> ___\n" ;
      t
        "ctrl+right 2 times from beg moves to last blank"
        emptyMatch
        ~pos:0
        (keys [K.GoToEndOfWord DropSelection; K.GoToEndOfWord DropSelection])
        "match ___\n  ***~ -> ___\n" ;
      t
        "ctrl+left from mid moves to previous blank "
        emptyMatch
        ~pos:15
        ctrlLeft
        "match ___\n  ~*** -> ___\n" ;
      t
        "ctrl+right from mid moves to next blank"
        emptyMatch
        ~pos:15
        ctrlRight
        "match ___\n  *** -> ___~\n" ;
      (* delete row with delete *)
      ()) ;
  describe "Lets" (fun () ->
      t
        "move to the front of let"
        emptyLet
        ~pos:4
        (key (K.GoToStartOfLine DropSelection))
        "~let *** = ___\n5" ;
      t
        "move to the end of let"
        emptyLet
        ~pos:4
        (key (K.GoToEndOfLine DropSelection))
        "let *** = ___~\n5" ;
      t "move back over let" emptyLet ~pos:4 (key K.Left) "~let *** = ___\n5" ;
      t
        "move forward over let"
        emptyLet
        ~pos:0
        (key K.Right)
        "let ~*** = ___\n5" ;
      t "bs over empty let" emptyLet ~pos:3 bs "~5" ;
      t "del empty let" emptyLet ~pos:0 del "~5" ;
      t "bs over empty let - underscore" (let' "_" b b) ~pos:3 bs "~___" ;
      t "del empty let - underscore" (let' "_" b b) ~pos:0 del "~___" ;
      t "bs over non-empty let" nonEmptyLet ~pos:3 bs "let~ *** = 6\n5" ;
      t "del non-empty let" nonEmptyLet ~pos:0 del "~let *** = 6\n5" ;
      t "bs with let empty body" (let' "" (int 5) b) ~pos:3 bs "~5" ;
      t "del with let empty body" (let' "" (int 5) b) ~pos:0 del "~5" ;
      t "bs with let empty body" (let' "_" (int 5) b) ~pos:3 bs "~5" ;
      t "del with let empty body" (let' "_" (int 5) b) ~pos:0 del "~5" ;
      t
        "insert space on blank let"
        emptyLet
        ~pos:4
        (key K.Space)
        "let ~*** = ___\n5" ;
      t "lhs on empty" emptyLet ~pos:4 (ins "c") "let c~ = ___\n5" ;
      t "middle of blank" emptyLet ~pos:5 (ins "c") "let c~ = ___\n5" ;
      t "bs letlhs" letWithLhs ~pos:5 bs "let ~*** = 6\n5" ;
      t "del letlhs" letWithLhs ~pos:4 del "let ~*** = 6\n5" ;
      t
        "equals skips over assignment"
        emptyLet
        ~pos:4
        (insMany ["c"; "="])
        "let c = ~___\n5" ;
      t
        "equals skips over assignment 1"
        emptyLet
        ~pos:7
        (ins "=")
        "let *** = ~___\n5" ;
      t
        "equals skips over assignment 2"
        emptyLet
        ~pos:8
        (ins "=")
        "let *** = ~___\n5" ;
      t
        "equals skips over assignment 3"
        emptyLet
        ~pos:9
        (ins "=")
        "let *** = ~___\n5" ;
      t
        "bs changes occurence of binding var"
        (letWithUsedBinding "binding")
        ~pos:11
        bs
        "let bindin~ = 6\nbindin" ;
      t
        "insert changes occurence of binding var"
        (letWithUsedBinding "binding")
        ~pos:11
        (ins "c")
        "let bindingc~ = 6\nbindingc" ;
      t
        "insert changes occurence of binding in match nested expr"
        (letWithBinding
           "binding"
           (match' b [(pVar "binding", var "binding"); (pInt 5, var "binding")]))
        ~pos:11
        (ins "c")
        "let bindingc~ = 6\nmatch ___\n  binding -> binding\n  5 -> bindingc\n" ;
      t
        "insert doesn't change occurence of binding in shadowed lambda expr"
        (letWithBinding "binding" (lambda ["binding"] (var "binding")))
        ~pos:11
        (ins "c")
        "let bindingc~ = 6\n\\binding -> binding" ;
      t
        "insert changes occurence of binding in lambda expr"
        (letWithBinding "binding" (lambda ["somevar"] (var "binding")))
        ~pos:11
        (ins "c")
        "let bindingc~ = 6\n\\somevar -> bindingc" ;
      t
        "dont jump in letlhs with infix chars"
        emptyLet
        ~pos:4
        (ins "+")
        "let ~*** = ___\n5" ;
      t
        "dont allow letlhs to start with a number"
        emptyLet
        ~pos:4
        (ins "5")
        "let ~*** = ___\n5" ;
      t
        "dont allow letlhs to start with a number, pt 2"
        letWithLhs
        ~pos:4
        (ins "2")
        "let ~n = 6\n5" ;
      t
        "dont allow letlhs to start with a number, pt 3"
        emptyLet
        ~pos:6
        (ins "5")
        "let **~* = ___\n5" ;
      t
        "enter on the end of let goes to blank"
        nonEmptyLetWithBlankEnd
        ~pos:11
        enter
        "let *** = 6\n~___" ;
      t
        "enter at the end of a line inserts let if no blank is next"
        nonEmptyLet
        ~pos:11
        enter
        "let *** = 6\nlet ~*** = ___\n5" ;
      t
        "enter at the start of a let creates let above"
        twoLets
        ~pos:10
        enter
        "let x = 5\nlet *** = ___\n~let y = 6\n7" ;
      t
        "enter at the start of first let creates let above"
        nonEmptyLet
        ~pos:0
        enter
        "let *** = ___\n~let *** = 6\n5" ;
      t
        "enter at the end of a let with a let below inserts new let"
        twoLets
        ~pos:9
        enter
        "let x = 5\nlet ~*** = ___\nlet y = 6\n7" ;
      t
        "enter on the end of first let inserts new let"
        matchWithTwoLets
        ~pos:28
        enter
        "match ___\n  *** -> let x = 5\n         let ~*** = ___\n         let y = 6\n         ___\n" ;
      t
        "enter on the end of second let goes to blank"
        matchWithTwoLets
        ~pos:47
        enter
        "match ___\n  *** -> let x = 5\n         let y = 6\n         ~___\n" ;
      t
        "enter at the start of a non-let also creates let above"
        anInt
        ~pos:0
        enter
        "let *** = ___\n~12345" ;
      t
        "Ctrl+left in front of a varname moves to previous editable text"
        matchWithTwoLets
        ~pos:23
        ctrlLeft
        "match ___\n  ~*** -> let x = 5\n         let y = 6\n         ___\n" ;
      t
        "Ctrl+right in front of a varname moves to next editable text"
        matchWithTwoLets
        ~pos:15
        ctrlRight
        "match ___\n  *** -> let x~ = 5\n         let y = 6\n         ___\n" ;
      t
        "enter at the end of a non-let wraps literal expr in let"
        aShortInt
        ~pos:1
        enter
        "let _ = 1\n~___" ;
      t
        "enter at the end of a non-let wraps fncall in let"
        aFullFnCall
        ~pos:12
        enter
        "let _ = Int::add 5 5\n~___" ;
      t
        "enter at the end of non-final arg, should just go to next line: #1"
        (let' "x" (fn "Int::add" [record [("", int 5)]; int 6]) b)
        ~pos:60
        enter
        "let x = Int::add\n          {\n            *** : 5\n          }\n          ~6\n___" ;
      t
        "enter at the end of a non-final arg should just go to next line: #2"
        (fn "Int::add" [record [("", int 5)]; int 6])
        ~pos:28
        enter
        "Int::add\n  {\n    *** : 5\n  }\n  ~6" ;
      t
        "enter at the start of ast also creates let"
        anInt
        ~pos:0
        enter
        "let *** = ___\n~12345" ;
      ()) ;
  describe "Pipes" (fun () ->
      (* TODO: add tests for clicking in the middle of a pipe (or blank) *)
      t
        "move to the front of pipe on line 1"
        aPipe
        ~pos:2
        (key (K.GoToStartOfLine DropSelection))
        "~[]\n|>List::append [5]\n|>List::append [5]\n" ;
      t
        "move to the end of pipe on line 1"
        aPipe
        ~pos:0
        (key (K.GoToEndOfLine DropSelection))
        "[]~\n|>List::append [5]\n|>List::append [5]\n" ;
      t
        "move to the front of pipe on line 2"
        aPipe
        ~pos:8
        (key (K.GoToStartOfLine DropSelection))
        "[]\n|>~List::append [5]\n|>List::append [5]\n" ;
      t
        "move to the end of pipe on line 2"
        aPipe
        ~pos:5
        (key (K.GoToEndOfLine DropSelection))
        "[]\n|>List::append [5]~\n|>List::append [5]\n" ;
      t
        "move to the front of pipe on line 3"
        aPipe
        ~pos:40
        (key (K.GoToStartOfLine DropSelection))
        "[]\n|>List::append [5]\n|>~List::append [5]\n" ;
      t
        "move to the end of pipe on line 3"
        aPipe
        ~pos:24
        (key (K.GoToEndOfLine DropSelection))
        "[]\n|>List::append [5]\n|>List::append [5]~\n" ;
      t
        "pipes appear on new lines"
        aPipe
        render
        "~[]\n|>List::append [5]\n|>List::append [5]\n" ;
      t
        "nested pipes will indent"
        aNestedPipe
        render
        "~[]\n|>List::append [5]\n               |>List::append [6]\n" ;
      t
        "backspacing a pipe's first pipe works"
        aLongPipe
        ~pos:5
        bs
        "[]~\n|>List::append [3]\n|>List::append [4]\n|>List::append [5]\n" ;
      t
        "deleting a pipe's first pipe works"
        aLongPipe
        ~pos:3
        del
        (* TODO: fix caret affinity https://www.notion.so/darklang/Keyboard-and-Input-Handling-44eeedc4953846159e96af1e979004ad *)
        "[]~\n|>List::append [3]\n|>List::append [4]\n|>List::append [5]\n" ;
      t
        "backspacing a pipe's second pipe works"
        aLongPipe
        ~pos:24
        bs
        "[]\n|>List::append [2]~\n|>List::append [4]\n|>List::append [5]\n" ;
      t
        "deleting a pipe's second pipe works"
        aLongPipe
        ~pos:22
        del
        (* TODO: fix caret affinity https://www.notion.so/darklang/Keyboard-and-Input-Handling-44eeedc4953846159e96af1e979004ad *)
        "[]\n|>List::append [2]~\n|>List::append [4]\n|>List::append [5]\n" ;
      t
        "backspacing a pipe's third pipe works"
        aLongPipe
        ~pos:43
        bs
        "[]\n|>List::append [2]\n|>List::append [3]~\n|>List::append [5]\n" ;
      t
        "deleting a pipe's third pipe works"
        aLongPipe
        ~pos:41
        del
        (* TODO: fix caret affinity https://www.notion.so/darklang/Keyboard-and-Input-Handling-44eeedc4953846159e96af1e979004ad *)
        "[]\n|>List::append [2]\n|>List::append [3]~\n|>List::append [5]\n" ;
      t
        "backspacing a pipe's last pipe works"
        aLongPipe
        ~pos:62
        bs
        "[]\n|>List::append [2]\n|>List::append [3]\n|>List::append [4]~\n" ;
      t
        "deleting a pipe's last pipe works"
        aLongPipe
        ~pos:60
        del
        "[]\n|>List::append [2]\n|>List::append [3]\n|>List::append [4]~\n" ;
      t
        "backspacing a pipe's first pipe that isn't in the first column works"
        aPipeInsideIf
        ~pos:21
        bs
        "if ___\nthen\n  []~\n  |>List::append [3]\n  |>List::append [4]\n  |>List::append [5]\nelse\n  ___" ;
      t
        "deleting a pipe's first pipe that isn't in the first column works"
        aPipeInsideIf
        ~pos:19
        del
        (* TODO: fix caret affinity https://www.notion.so/darklang/Keyboard-and-Input-Handling-44eeedc4953846159e96af1e979004ad *)
        "if ___\nthen\n  []~\n  |>List::append [3]\n  |>List::append [4]\n  |>List::append [5]\nelse\n  ___" ;
      t
        "backspacing a pipe's second pipe that isn't in the first column works"
        aPipeInsideIf
        ~pos:42
        bs
        "if ___\nthen\n  []\n  |>List::append [2]~\n  |>List::append [4]\n  |>List::append [5]\nelse\n  ___" ;
      t
        "deleting a pipe's second pipe that isn't in the first column works"
        aPipeInsideIf
        ~pos:40
        del
        (* TODO: fix caret affinity https://www.notion.so/darklang/Keyboard-and-Input-Handling-44eeedc4953846159e96af1e979004ad *)
        "if ___\nthen\n  []\n  |>List::append [2]~\n  |>List::append [4]\n  |>List::append [5]\nelse\n  ___" ;
      t
        "backspacing a pipe's third pipe that isn't in the first column works"
        aPipeInsideIf
        ~pos:63
        bs
        "if ___\nthen\n  []\n  |>List::append [2]\n  |>List::append [3]~\n  |>List::append [5]\nelse\n  ___" ;
      t
        "deleting a pipe's third pipe that isn't in the first column works"
        aPipeInsideIf
        ~pos:61
        del
        (* TODO: fix caret affinity https://www.notion.so/darklang/Keyboard-and-Input-Handling-44eeedc4953846159e96af1e979004ad *)
        "if ___\nthen\n  []\n  |>List::append [2]\n  |>List::append [3]~\n  |>List::append [5]\nelse\n  ___" ;
      t
        "backspacing a pipe's fourth pipe that isn't in the first column works"
        aPipeInsideIf
        ~pos:84
        bs
        "if ___\nthen\n  []\n  |>List::append [2]\n  |>List::append [3]\n  |>List::append [4]~\nelse\n  ___" ;
      t
        "deleting a pipe's fourth pipe that isn't in the first column works"
        aPipeInsideIf
        ~pos:82
        del
        "if ___\nthen\n  []\n  |>List::append [2]\n  |>List::append [3]\n  |>List::append [4]~\nelse\n  ___" ;
      t
        ~expectsPartial:true
        "backspacing a pipe's first fn works"
        aLongPipe
        ~pos:17
        bs
        "[]\n|>List::appen~@ [2]\n|>List::append [3]\n|>List::append [4]\n|>List::append [5]\n" ;
      t
        ~expectsPartial:true
        "backspacing a pipe's first binop works"
        aBinopPipe
        ~pos:8
        bs
        "___\n|>+~@ \"asd\"\n" ;
      t
        "bs to remove binop in pipe places caret correctly"
        aBinopPlusPipe
        ~pos:7
        bs
        "___\n|>~10\n" ;
      t
        "adding infix functions adds the right number of blanks"
        emptyPipe
        ~pos:6
        (inputs [InsertText "+"; keypress K.Enter])
        "___\n|>+ ~_________\n" ;
      t
        "creating a pipe from an fn via a partial works"
        (partial "|>" aFnCall)
        ~pos:2
        enter
        "Int::add 5 _________\n|>~___\n" ;
      t
        "enter at the end of a pipe expr creates a new entry"
        aPipe
        ~pos:21
        enter
        "[]\n|>List::append [5]\n|>~___\n|>List::append [5]\n" ;
      t
        "enter at the end of the opening expr creates a new entry"
        aPipe
        ~pos:2
        enter
        "[]\n|>~___\n|>List::append [5]\n|>List::append [5]\n" ;
      t
        "enter at the start of a line creates a new entry"
        aPipe
        ~pos:3
        enter
        "[]\n|>___\n~|>List::append [5]\n|>List::append [5]\n" ;
      t
        "enter at start of blank (within pipe) creates a new entry"
        aPipe
        ~pos:5
        enter
        "[]\n|>___\n|>~List::append [5]\n|>List::append [5]\n" ;
      t
        "enter at the end of the last expr creates a new entry"
        aPipe
        ~pos:40
        enter
        "[]\n|>List::append [5]\n|>List::append [5]\n|>~___\n" ;
      t
        "enter at the end of the last nested expr creates a new entry"
        aNestedPipe
        ~pos:55
        enter
        "[]\n|>List::append [5]\n               |>List::append [6]\n               |>~___\n" ;
      t
        "enter at the end of pipe expression with line below creates a new entry"
        ~wrap:false (* indent counting is all weird with wrapper *)
        (let' "a" (pipe (list []) [listFn [aList5]]) five)
        ~pos:37
        enter
        "let a = []\n        |>List::append [5]\n        |>~___\n5" ;
      t
        "enter at the beginning of expression after pipe creates let, not pipe"
        ~wrap:false (* indent counting is all weird with wrapper *)
        (let' "a" (pipe (list []) [listFn [aList5]]) five)
        ~pos:38
        enter
        "let a = []\n        |>List::append [5]\nlet *** = ___\n~5" ;
      t
        "inserting a pipe into another pipe gives a single pipe1"
        (pipe five [listFn [rightPartial "|>" aList5]])
        ~pos:23
        enter
        "5\n|>List::append [5]\n|>~___\n" ;
      t
        "inserting a pipe into another pipe gives a single pipe2"
        (pipe five [listFn [aList5]])
        ~pos:19
        (key K.ShiftEnter)
        "5\n|>List::append [5]\n|>~___\n" ;
      t
        "inserting a pipe into another pipe gives a single pipe3"
        five
        ~pos:1
        (key K.ShiftEnter)
        "5\n|>~___\n" ;
      t
        "shift enter at a let's newline creates the pipe on the rhs"
        nonEmptyLet
        ~pos:11
        (key K.ShiftEnter)
        "let *** = 6\n          |>~___\n5" ;
      t
        "shift enter in a record's newline creates the pipe in the expr, not the entire record"
        (record [("f1", fiftySix); ("f2", seventyEight)])
        ~pos:11
        (key K.ShiftEnter)
        "{\n  f1 : 56\n       |>~___\n  f2 : 78\n}" ;
      t
        "ctrl+left moves to front of thread "
        aPipe
        ~pos:19
        ctrlLeft
        "[]\n|>~List::append [5]\n|>List::append [5]\n" ;
      t
        "ctrl+right moves to end of next thread "
        aPipe
        ~pos:20
        ctrlRight
        "[]\n|>List::append [5]\n|>List::append~ [5]\n" ;
      t
        "bsing a blank pipe after a piped 1-arg function deletes all"
        ~wrap:false (* wrap false because else we delete the wrapper *)
        (pipe aList5 [fn "List::length" [pipeTarget]; b])
        ~pos:0
        (inputs [keypress K.SelectAll; DeleteContentBackward])
        "~___" ;
      (* TODO: test for prefix fns *)
      (* TODO: test for deleting pipeed infix fns *)
      (* TODO: test for deleting pipeed prefix fns *)
      ()) ;
  describe "Ifs" (fun () ->
      t
        "move over indent 1"
        plainIf
        ~pos:12
        (key K.Left)
        "if 5\nthen~\n  6\nelse\n  7" ;
      t
        "move over indent 2"
        plainIf
        ~pos:21
        (key K.Left)
        "if 5\nthen\n  6\nelse~\n  7" ;
      t "bs over indent 1" plainIf ~pos:12 bs "if 5\nthen~\n  6\nelse\n  7" ;
      t "bs over indent 2" plainIf ~pos:21 bs "if 5\nthen\n  6\nelse~\n  7" ;
      t "bs over empty if" emptyIf ~pos:2 bs "~___" ;
      t
        "move to front of line 1"
        plainIf
        ~pos:4
        (key (K.GoToStartOfLine DropSelection))
        "~if 5\nthen\n  6\nelse\n  7" ;
      t
        "move to end of line 1"
        plainIf
        ~pos:0
        (key (K.GoToEndOfLine DropSelection))
        "if 5~\nthen\n  6\nelse\n  7" ;
      t
        "move to front of line 3"
        plainIf
        ~pos:13
        (key (K.GoToStartOfLine DropSelection))
        "if 5\nthen\n  ~6\nelse\n  7" ;
      t
        "move to end of line 3"
        plainIf
        ~pos:12
        (key (K.GoToEndOfLine DropSelection))
        "if 5\nthen\n  6~\nelse\n  7" ;
      t
        "move to front of line 5 in nested if"
        nestedIf
        ~pos:16
        (key (K.GoToStartOfLine DropSelection))
        "if 5\nthen\n  ~if 5\n  then\n    6\n  else\n    7\nelse\n  7" ;
      t
        "move to end of line 5 in nested if"
        nestedIf
        ~pos:12
        (key (K.GoToEndOfLine DropSelection))
        "if 5\nthen\n  if 5~\n  then\n    6\n  else\n    7\nelse\n  7" ;
      t
        "try to insert space on blank"
        emptyIf
        ~pos:3
        (key K.Space)
        "if ~___\nthen\n  ___\nelse\n  ___" ;
      t
        "try to insert space on blank indent 2"
        emptyIf
        ~pos:14
        (key K.Space)
        "if ___\nthen\n  ~___\nelse\n  ___" ;
      t
        "enter in front of an if wraps in a let"
        plainIf
        ~pos:0
        enter
        "let *** = ___\n~if 5\nthen\n  6\nelse\n  7" ;
      t
        "enter at end of if line does nothing"
        plainIf
        ~pos:4
        enter
        "if 5\n~then\n  6\nelse\n  7" ;
      t
        "enter at the end of then line wraps expr in let"
        plainIf
        ~pos:13
        enter
        "if 5\nthen\n  let _ = 6\n  ~___\nelse\n  7" ;
      t
        "enter at the end of else line wraps expr in let"
        plainIf
        ~pos:22
        enter
        "if 5\nthen\n  6\nelse\n  let _ = 7\n  ~___" ;
      t
        "enter at end of then line inserts let if no blank next "
        plainIf
        ~pos:9
        enter
        "if 5\nthen\n  let ~*** = ___\n  6\nelse\n  7" ;
      t
        "enter at end of else line does inserts let if no blank next"
        (* TODO: This should probably do nothing, but right now it acts like
         * it's at the front of the line below. *)
        plainIf
        ~pos:18
        enter
        "if 5\nthen\n  6\nelse\n  let ~*** = ___\n  7" ;
      t
        "ctrl+left from value moves to condition "
        plainIf
        ~pos:12
        ctrlLeft
        "if ~5\nthen\n  6\nelse\n  7" ;
      t
        "ctrl+right from condition moves to value "
        plainIf
        ~pos:4
        ctrlRight
        "if 5\nthen\n  6~\nelse\n  7" ;
      t
        "space in AC at end of then line should not advance"
        (let' "x" (int 5) (if' (partial "x" b) b b))
        (space 14)
        "let x = 5\nif x~\nthen\n  ___\nelse\n  ___" ;
      ()) ;
  describe "Lists" (fun () ->
      t "create list" b ~pos:0 (ins "[") "[~]" ;
      t "insert into empty list inserts" emptyList ~pos:1 (ins "5") "[5~]" ;
      t
        "inserting before the list does nothing"
        emptyList
        ~pos:0
        (ins "5")
        "~[]" ;
      t "insert space into multi list" multi ~pos:6 (key K.Space) "[56,78~]" ;
      t "insert space into single list" single ~pos:3 (key K.Space) "[56~]" ;
      t "insert into existing list item" single ~pos:1 (ins "4") "[4~56]" ;
      t
        "insert separator before item creates blank"
        single
        ~pos:1
        (ins ",")
        "[~___,56]" ;
      t
        "insert separator after item creates blank"
        single
        ~pos:3
        (ins ",")
        "[56,~___]" ;
      t
        "insert separator between items creates blank"
        multi
        ~pos:3
        (ins ",")
        "[56,~___,78]" ;
      (* t "insert separator mid integer makes two items" single (ins ',' 2) *)
      (*   ("[5,6]", 3) ; *)
      (* TODO: when on a separator in a nested list, pressing comma makes an entry outside the list. *)
      t
        "insert separator mid string does nothing special "
        withStr
        ~pos:3
        (ins ",")
        "[\"a,~b\"]" ;
      t
        "backspacing open bracket of empty list dels list"
        emptyList
        ~pos:1
        bs
        "~___" ;
      t
        "backspacing close bracket of empty list moves inside list"
        emptyList
        ~pos:2
        bs
        "[~]" ;
      t
        "deleting open bracket of empty list dels list"
        emptyList
        ~pos:0
        del
        "~___" ;
      t
        "close bracket at end of list is swallowed"
        emptyList
        ~pos:1
        (ins "]")
        "[]~" ;
      t
        "bs on first separator between ints merges ints on either side of sep"
        multi
        ~pos:4
        bs
        "[56~78]" ;
      t
        "del before first separator between ints merges ints on either side of sep"
        multi
        ~pos:3
        del
        "[56~78]" ;
      t
        "bs on middle separator between ints merges ints on either side of sep"
        longList
        ~pos:10
        bs
        "[56,78,56~78,56,78]" ;
      t
        "del before middle separator between ints merges ints on either side of sep"
        longList
        ~pos:9
        del
        "[56,78,56~78,56,78]" ;
      t
        "bs on separator between item and blank dels blank"
        listWithBlank
        ~pos:7
        bs
        "[56,78~,56]" ;
      t
        "del on separator between item and blank dels blank"
        listWithBlank
        ~pos:6
        del
        "[56,78~,56]" ;
      t
        "bs on separator between blank and item dels blank"
        listWithBlank
        ~pos:11
        bs
        "[56,78,~56]" ;
      t
        "del on separator between blank and item dels blank"
        listWithBlank
        ~pos:10
        del
        "[56,78,~56]" ;
      t
        "bs on separator between string items merges strings"
        multiWithStrs
        ~pos:6
        bs
        "[\"ab~cd\",\"ef\"]" ;
      t
        "del before separator between string items merges strings"
        multiWithStrs
        ~pos:5
        del
        "[\"ab~cd\",\"ef\"]" ;
      t
        "ctrl+left at the beg of list item moves to beg of next list item"
        longList
        ~pos:10
        ctrlLeft
        "[56,78,~56,78,56,78]" ;
      t
        "ctrl+right at the end of list item moves to end of next list item"
        longList
        ~pos:12
        ctrlRight
        "[56,78,56,78,56~,78]" ;
      t
        "a very long list wraps"
        veryLongList
        render
        "~[56,78,56,78,56,78,56,78,56,78,56,78,56,78,56,78,56,78,56,\n 78,56,78,56,78,56,78,56,78,56,78,56,78,56,78,56,78,56,78,\n 56,78,56,78,56,78,56,78,56,78,56,78,56,78,56,78,56,78,56,\n 78,56,78,56,78,56,78,56,78,56,78]" ;
      t
        "a list of long floats does not break upon wrap"
        (list
           [ EFloat
               ( gid ()
               , "4611686018427387"
               , "12345678901234567989048290381902830912830912830912830912309128901234567890123456789"
               )
           ; EFloat
               ( gid ()
               , "4611686018427387"
               , "1234567890183918309183091809183091283019832345678901234567890123456789"
               )
           ; EFloat (gid (), "4611686018427387", "123456") ])
        render
        "~[4611686018427387.12345678901234567989048290381902830912830912830912830912309128901234567890123456789,\n 4611686018427387.1234567890183918309183091809183091283019832345678901234567890123456789,\n 4611686018427387.123456]" ;
      t
        "a nested very list wraps with proper indents"
        (let' "a" veryLongList b)
        render
        "~let a = [56,78,56,78,56,78,56,78,56,78,56,78,56,78,56,78,56,78,56,\n         78,56,78,56,78,56,78,56,78,56,78,56,78,56,78,56,78,56,78,\n         56,78,56,78,56,78,56,78,56,78,56,78,56,78,56,78,56,78,56,\n         78,56,78,56,78,56,78,56,78,56,78]\n___" ;
      ()) ;
  describe "Record" (fun () ->
      t "create record" b ~pos:0 (ins "{") "{~}" ;
      t
        "inserting before the record does nothing"
        emptyRecord
        ~pos:0
        (ins "5")
        "~{}" ;
      t
        "inserting space between empty record does nothing"
        emptyRecord
        ~pos:1
        space
        "{~}" ;
      t
        "inserting valid text in an empty record works"
        ~wrap:false
        emptyRecord
        ~pos:1
        (ins "f")
        "{\n  f~ : ___\n}" ;
      t
        "inserting text in nested record gets correct position"
        ~wrap:false
        listWithRecord
        ~pos:2
        (ins "f")
        "[{\n   f~ : ___\n }]" ;
      t
        "inserting space in empty record field does nothing"
        emptyRowRecord
        ~pos:4
        space
        "{\n  ~*** : ___\n}" ;
      t
        "inserting space in empty record value does nothing"
        emptyRowRecord
        ~pos:10
        space
        "{\n  *** : ~___\n}" ;
      t
        "pressing enter in an the start of empty record adds a new line"
        emptyRecord
        ~pos:1
        enter
        "{\n  ~*** : ___\n}" ;
      t "enter fieldname" emptyRowRecord ~pos:4 (ins "c") "{\n  c~ : ___\n}" ;
      t
        "move to the front of an empty record"
        emptyRowRecord
        ~pos:13
        (key (K.GoToStartOfLine DropSelection))
        "{\n  ~*** : ___\n}" ;
      t
        "move to the end of an empty record"
        emptyRowRecord
        ~pos:4
        (key (K.GoToEndOfLine DropSelection))
        "{\n  *** : ___~\n}" ;
      t
        "cant enter invalid fieldname"
        emptyRowRecord
        ~pos:4
        (ins "^")
        "{\n  ~*** : ___\n}" ;
      t
        "backspacing open brace of empty record dels record"
        emptyRecord
        ~pos:1
        bs
        "~___" ;
      t
        "backspacing close brace of empty record moves inside record"
        emptyRecord
        ~pos:2
        bs
        "{~}" ;
      t
        "deleting open brace of empty record dels record"
        emptyRecord
        ~pos:0
        del
        "~___" ;
      t
        "close brace at end of record is swallowed"
        emptyRecord
        ~pos:1
        (ins "}")
        "{}~" ;
      t
        "backspacing empty record field clears entry"
        emptyRowRecord
        ~pos:4
        bs
        "{~}" ;
      t
        "pressing enter at start to insert field places the caret correctly"
        functionWrappedEmptyRecord
        ~pos:22
        enter
        "HttpClient::getv4\n  \"\"\n  {\n    ~*** : ___\n  }\n  {}" ;
      t
        "appending to int in expr works"
        singleRowRecord
        ~pos:11
        (ins "1")
        "{\n  f1 : 561~\n}" ;
      t
        "appending to int in expr works"
        multiRowRecord
        ~pos:21
        (ins "1")
        "{\n  f1 : 56\n  f2 : 781~\n}" ;
      t
        "move to the front of a record with multiRowRecordple values"
        multiRowRecord
        ~pos:21
        (key (K.GoToStartOfLine DropSelection))
        "{\n  f1 : 56\n  ~f2 : 78\n}" ;
      t
        "move to the end of a record with multiRowRecordple values"
        multiRowRecord
        ~pos:14
        (key (K.GoToEndOfLine DropSelection))
        "{\n  f1 : 56\n  f2 : 78~\n}" ;
      t
        "inserting at the end of the key works"
        emptyRowRecord
        ~pos:6
        (ins "f")
        "{\n  f~ : ___\n}" ;
      t
        "pressing enter at start adds a row"
        multiRowRecord
        ~pos:1
        enter
        "{\n  ~*** : ___\n  f1 : 56\n  f2 : 78\n}" ;
      t
        "pressing enter at the back adds a row"
        multiRowRecord
        ~pos:22
        enter
        "{\n  f1 : 56\n  f2 : 78\n  *** : ___\n~}" ;
      t
        "pressing enter at the start of a field adds a row"
        multiRowRecord
        ~pos:14
        enter
        "{\n  f1 : 56\n  *** : ___\n  ~f2 : 78\n}" ;
      t
        "pressing enter at the start of a field adds a row to the correct expression"
        (record [("", match' b [(pInt 5, int 6)]); ("asd", b)])
        ~pos:39
        enter
        "{\n  *** : match ___\n          5 -> 6\n  *** : ___\n  ~asd : ___\n}" ;
      t
        "pressing enter at the end of row adds a row"
        multiRowRecord
        ~pos:11
        enter
        "{\n  f1 : 56\n  ~*** : ___\n  f2 : 78\n}" ;
      t
        "dont allow weird chars in recordFieldnames"
        emptyRowRecord
        ~pos:4
        (ins ")")
        "{\n  ~*** : ___\n}" ;
      t
        "dont jump in recordFieldnames with infix chars"
        emptyRowRecord
        ~pos:4
        (ins "+")
        "{\n  ~*** : ___\n}" ;
      t
        "dont jump in recordFieldnames with infix chars, pt 2"
        singleRowRecord
        ~pos:6
        (ins "+")
        "{\n  f1~ : 56\n}" ;
      t
        "colon should skip over the record colon"
        emptyRowRecord
        ~pos:7
        (ins ":")
        "{\n  *** : ~___\n}" ;
      t
        "dont allow key to start with a number"
        emptyRowRecord
        ~pos:4
        (ins "5")
        "{\n  ~*** : ___\n}" ;
      t
        "dont allow key to start with a number, pt 2"
        singleRowRecord
        ~pos:4
        (ins "5")
        "{\n  ~f1 : 56\n}" ;
      t
        "dont allow key to start with a number, pt 3"
        emptyRowRecord
        ~pos:6
        (ins "5")
        (* TODO: looks wrong *)
        "{\n  **~* : ___\n}" ;
      t
        "ctrl+left at beg of value movese to beg of key"
        multiRowRecord
        ~pos:9
        ctrlLeft
        "{\n  ~f1 : 56\n  f2 : 78\n}" ;
      t
        "ctrl+right at end of key moves to end of value"
        multiRowRecord
        ~pos:6
        ctrlRight
        "{\n  f1 : 56~\n  f2 : 78\n}" ;
      ts
        "Replace text when selecting over record"
        (record [("f1", fiftySix); ("f2", seventyEight)])
        ~sel:(10, 21)
        (inputs [InsertText "5"])
        ("{\n  f1 : 55\n}", (None, 11)) ;
      ts
        "Replace text remove selected text when inserting wrong type"
        (record [("f1", fiftySix); ("f2", seventyEight)])
        ~sel:(10, 21)
        (inputs [InsertText "a"])
        ("{\n  f1 : 5\n}", (None, 10)) ;
      ()) ;
  describe "Autocomplete" (fun () ->
      (* Note that many of these autocomplete tests use ~clone:false
     because they rely on fake data defined under ids prefixed with `fake-acdata` *)
      t
        "space autocompletes correctly"
        (partial "if" b)
        ~pos:2
        space
        "if ~___\nthen\n  ___\nelse\n  ___" ;
      t
        "let moves to right place"
        (partial "let" b)
        ~pos:3
        enter
        "let ~*** = ___\n___" ;
      t
        "autocomplete space moves forward by 1"
        aBinOp
        ~pos:0
        (inputs [InsertText "r"; keypress K.Space])
        "request ~== _________" ;
      t
        "autocomplete enter moves to end of value"
        aBinOp
        ~pos:0
        (inputs [InsertText "r"; keypress K.Enter])
        "request~ == _________" ;
      t "can tab to lambda blank" aLambda ~pos:0 (key K.Tab) "\\~*** -> ___" ;
      t
        "autocomplete tab moves to next blank"
        aBinOp
        ~pos:0
        (inputs [InsertText "r"; keypress K.Tab])
        "request == ~_________" ;
      t
        "autocomplete enter on bin-op moves to start of first blank"
        b
        ~pos:0
        (inputs [InsertText "="; keypress K.Enter])
        "~_________ == _________" ;
      t
        "autocomplete enter on function with parameters moves to start of first blank"
        (partial "sqrt" b)
        ~pos:4
        enter
        "Int::sqrt ~_________" ;
      t
        "autocomplete enter on niladic function moves to end of function"
        (partial "empty" b)
        ~pos:5
        enter
        "List::empty~" ;
      t
        "autocomplete tab on bin-op moves to start of second blank"
        b
        ~pos:0
        (inputs [InsertText "="; keypress K.Tab])
        "_________ == ~_________" ;
      t
        "autocomplete space on bin-op moves to start of first blank"
        b
        ~pos:0
        (inputs [InsertText "="; keypress K.Space])
        "~_________ == _________" ;
      t
        "variable moves to right place"
        (partial "req" b)
        ~pos:3
        enter
        "request~" ;
      t
        "pipe moves to right place on blank"
        b
        ~pos:2
        (inputs [InsertText "|"; InsertText ">"; keypress K.Enter])
        "___\n|>~___\n" ;
      t
        "pipe moves to right place on placeholder"
        aFnCall
        ~pos:11
        (inputs [InsertText "|"; InsertText ">"; keypress K.Enter])
        "Int::add 5 _________\n|>~___\n" ;
      t
        "pipe moves to right place in if then"
        emptyIf
        ~pos:14
        (inputs [InsertText "|"; InsertText ">"; keypress K.Enter])
        "if ___\nthen\n  ___\n  |>~___\nelse\n  ___" ;
      t
        "pipe moves to right place in lambda body"
        aLambda
        ~pos:8
        (inputs [InsertText "|"; InsertText ">"; keypress K.Enter])
        "\\*** -> ___\n        |>~___\n" ;
      t
        "pipe moves to right place in match body"
        emptyMatch
        ~pos:19
        (inputs [InsertText "|"; InsertText ">"; keypress K.Enter])
        "match ___\n  *** -> ___\n         |>~___\n" ;
      t
        "shift enter autocompletes and creates pipe"
        (partial "empty" b)
        ~pos:5
        (key K.ShiftEnter)
        "List::empty\n|>~___\n" ;
      t
        "shift enter in a field works correctly"
        ~clone:false
        (EPartial
           ( gid ()
           , "bo"
           , EFieldAccess (gid (), EVariable (ID "fake-acdata1", "request"), "")
           ))
        ~pos:10
        (key K.ShiftEnter)
        "request.body\n|>~___\n" ;
      t
        "shift enter in pipe autocompletes and creates pipe"
        ~wrap:false
        (pipe (list []) [partial "appe" b])
        ~pos:9
        (key K.ShiftEnter)
        "[]\n|>List::append ___________\n|>~___\n" ;
      t "autocomplete for Just" (partial "Just" b) ~pos:4 enter "Just ~___" ;
      t "autocomplete for Ok" (partial "Ok" b) ~pos:2 enter "Ok ~___" ;
      t "autocomplete for Nothing" (partial "Nothing" b) ~pos:7 enter "Nothing~" ;
      t
        "autocomplete for Nothing at end of a line"
        (if' b (partial "Nothing" b) b)
<<<<<<< HEAD
        ~pos:21
        space
        "if ___\nthen\n  Nothing\n~else\n  ___" ;
      t "autocomplete for Error" (partial "Error" b) ~pos:5 enter "Error ~___" ;
=======
        (space 21)
        "if ___\nthen\n  Nothing~\nelse\n  ___" ;
      t "autocomplete for Error" (partial "Error" b) (enter 5) "Error ~___" ;
>>>>>>> e1758423
      t
        "autocomplete for field"
        ~clone:false
        (EPartial
           ( gid ()
           , "bo"
           , EFieldAccess (gid (), EVariable (ID "fake-acdata1", "request"), "")
           ))
        ~pos:10
        enter
        "request.body~" ;
      t
        "autocomplete shows first alphabetical item for fields"
        ~clone:false
        (let' "request" (int 5) (EVariable (ID "fake-acdata2", "request")))
        ~pos:23
        (inputs [InsertText "."; keypress K.Enter])
        "let request = 5\nrequest.author~" ;
      t
        "autocomplete doesn't stick on the first alphabetical item for fields, when it refines further"
        ~clone:false
        (let' "request" (int 5) (EVariable (ID "fake-acdata2", "request")))
        ~pos:23
        (inputs [InsertText "."; InsertText "t"; keypress K.Enter])
        "let request = 5\nrequest.title~" ;
      t
        "autocomplete for field autocommits"
        ~clone:false
        (let'
           "x"
           (partial
              "body"
              (fieldAccess
                 (EVariable (ID "fake-acdata1", "request"))
                 "longfield"))
           b)
        (* Right should make it commit *)
        ~pos:20
        (key K.Right)
        "let x = request.body\n~___" ;
      t
        "down works on autocomplete for fields"
        ~clone:false
        (let'
           "x"
           (partial
              "body"
              (fieldAccess
                 (EVariable (ID "fake-acdata1", "request"))
                 "longfield"))
           b)
        ~pos:16
        (keys [K.Down; K.Enter])
        "let x = request.formBody~\n___" ;
      t
        "autocomplete for field is committed by dot"
        ~clone:false
        ~expectsPartial:true
        (EPartial
           ( gid ()
           , "bod"
           , EFieldAccess
               (gid (), EVariable (ID "fake-acdata1", "request"), "longfield")
           ))
        (* Dot should select the autocomplete *)
        ~pos:11
        (ins ".")
        "request.body.~***" ;
      t
        "autocomplete with space moves to next non-whitespace rather than blank"
        ~clone:false
        (ELet
           ( gid ()
           , "request"
           , ERecord
               ( gid ()
               , [("body", EInteger (gid (), "5")); ("blank", EBlank (gid ()))]
               )
           , ELet
               ( gid ()
               , "foo"
               , EPartial
                   ( gid ()
                   , "bo"
                   , EFieldAccess
                       (gid (), EVariable (ID "fake-acdata3", "request"), "") )
               , EVariable (gid (), "foo") ) ))
<<<<<<< HEAD
        ~pos:105
        space
        "let request = {\n                body : 5\n                blank : ___\n              }\nlet foo = request.body\n~foo" ;
=======
        (space ~clone:false 105)
        "let request = {\n                body : 5\n                blank : ___\n              }\nlet foo = request.body~\nfoo" ;
>>>>>>> e1758423
      t
        "autocomplete with tab in presence of no blanks places caret at end of autocompleted thing"
        ~clone:false
        (ELet
           ( gid ()
           , "request"
           , ERecord (gid (), [("body", EInteger (gid (), "5"))])
           , ELet
               ( gid ()
               , "foo"
               , EPartial
                   ( gid ()
                   , "bo"
                   , EFieldAccess
                       (gid (), EVariable (ID "fake-acdata3", "request"), "") )
               , EVariable (gid (), "foo") ) ))
        ~pos:77
        (key K.Tab)
        "let request = {\n                body : 5\n              }\nlet foo = request.body~\nfoo" ;
      test "click into partial opens autocomplete" (fun () ->
          let ast = let' "request" aShortInt aPartialVar in
          let h = Fluid_utils.h ast in
          let m = {defaultTestModel with handlers = Handlers.fromList [h]} in
          let tlid = h.hTLID in
          expect
            (let _, newState =
               updateMsg
                 m
                 tlid
                 h.ast
                 (FluidMouseUp {tlid; editorId = None; selection = Some (18, 18)})
                 m.fluidState
             in
             newState.ac.index)
          |> toEqual (Some 0)) ;
      test "backspace on partial will open AC if query matches" (fun () ->
          let ast = FluidAST.ofExpr (let' "request" aShortInt aPartialVar) in
          let s = defaultTestState |> moveTo 19 in
          let ast, s = updateKey (keypress K.Down) ast s in
          let ast, s =
            ast |> FluidAST.toExpr |> processMsg [DeleteContentBackward] s
          in
          let result = FluidPrinter.eToTestString (FluidAST.toExpr ast) in
          expect (result, s.ac.index) |> toEqual ("let request = 1\nre", Some 0)) ;
      (* TODO: this doesn't work but should *)
      (* t *)
      (*   "autocomplete for field in body" *)
      (*   (EMatch *)
      (*      ( gid () *)
      (*      , EFieldAccess (gid (), EVariable (ID "fake-acdata1", "request"), gid (), "bo") *)
      (*      , [] )) *)
      (*   (enter 18) *)
      (*   ("match request.body", 18) ; *)
      (* test "backspacing on variable reopens autocomplete" (fun () -> *)
      (*     expect (bs (EVariable (5, "request"))). *)
      ()) ;
  describe "Movement" (fun () ->
      let s = defaultTestState in
      let tokens = Printer.tokenize complexExpr in
      let len = tokens |> List.map ~f:(fun ti -> ti.token) |> length in
      let ast = complexExpr |> FluidAST.ofExpr in
      test "gridFor - 1" (fun () ->
          expect (gridFor ~pos:116 tokens) |> toEqual {row = 2; col = 2}) ;
      test "gridFor - 2" (fun () ->
          expect (gridFor ~pos:70 tokens) |> toEqual {row = 0; col = 70}) ;
      test "gridFor - 3" (fun () ->
          expect (gridFor ~pos:129 tokens) |> toEqual {row = 2; col = 15}) ;
      test "gridFor - start of line" (fun () ->
          expect (gridFor ~pos:130 tokens) |> toEqual {row = 3; col = 0}) ;
      test "gridFor - in an indent" (fun () ->
          expect (gridFor ~pos:158 tokens) |> toEqual {row = 5; col = 1}) ;
      test "gridFor - (reverse) in an indent" (fun () ->
          expect (posFor ~row:5 ~col:1 tokens) |> toEqual 158) ;
      test "gridFor roundtrips" (fun () ->
          let poses = List.range 0 len in
          let newPoses =
            List.map poses ~f:(fun pos ->
                let {row; col} = gridFor ~pos tokens in
                posFor ~row ~col tokens)
          in
          expect poses |> toEqual newPoses) ;
      t
        "right skips over indent when in indent"
        emptyIf
        ~pos:12
        (key K.Right)
        "if ___\nthen\n  ___~\nelse\n  ___" ;
      t
        "left skips over indent when in indent"
        emptyIf
        ~pos:13
        (key K.Left)
        "if ___\nthen~\n  ___\nelse\n  ___" ;
      (* length *)
      test "up from first row is zero" (fun () ->
          expect (doUp ~pos:5 ast s |> fun s -> s.newPos) |> toEqual 0) ;
      test "down from first row is end of last row" (fun () ->
          expect (doDown ~pos:168 ast s |> fun s -> s.newPos) |> toEqual 174) ;
      (* end of short row *)
      test "up into shorter row goes to end of row" (fun () ->
          expect (doUp ~pos:172 ast s |> fun m -> m.newPos) |> toEqual 156) ;
      test "down into shorter row goes to end of row" (fun () ->
          expect (doDown ~pos:143 ast s |> fun m -> m.newPos) |> toEqual 156) ;
      (* start of indented row *)
      test "up into indented row goes to first token" (fun () ->
          expect (doUp ~pos:152 ast s |> fun m -> m.newPos) |> toEqual 130) ;
      test "down into indented row goes to first token" (fun () ->
          expect (doDown ~pos:109 ast s |> fun m -> m.newPos) |> toEqual 114) ;
      t
        "enter at the end of a line goes to first non-whitespace token"
        indentedIfElse
        ~pos:16
        enter
        ( "let var = if ___\n"
        ^ "          ~then\n"
        ^ "            6\n"
        ^ "          else\n"
        ^ "            7\n"
        ^ "var" ) ;
      t
        "end of if-then blank goes up properly"
        emptyIf
        ~pos:17
        (keys [K.Escape; K.Up])
        "if ___\nthen~\n  ___\nelse\n  ___" ;
      t
        "end of if-then blank goes up properly, twice"
        emptyIf
        ~pos:17
        (keys [K.Escape; K.Up; K.Up])
        "if __~_\nthen\n  ___\nelse\n  ___" ;
      t
        "end of if-then blank goes down properly"
        emptyIf
        ~pos:5
        (keys [K.Escape; K.Down])
        "if ___\nthen~\n  ___\nelse\n  ___" ;
      t
        "end of if-then blank goes down properly, twice"
        emptyIf
        ~pos:5
        (keys [K.Escape; K.Down; K.Down])
        "if ___\nthen\n  ___~\nelse\n  ___" ;
      (* moving through the autocomplete *)
      test "up goes through the autocomplete" (fun () ->
          expect
            ( moveTo 143 s
            |> (fun s -> updateKey (keypress K.Up) ast s)
            |> (fun (ast, s) -> updateKey (keypress K.Up) ast s)
            |> (fun (ast, s) -> updateKey (keypress K.Up) ast s)
            |> fun (_, s) -> s.newPos )
          |> toEqual 13) ;
      test "down goes through the autocomplete" (fun () ->
          expect
            ( moveTo 14 s
            |> (fun s -> updateKey (keypress K.Down) ast s)
            |> (fun (ast, s) -> updateKey (keypress K.Down) ast s)
            |> (fun (ast, s) -> updateKey (keypress K.Down) ast s)
            |> fun (_, s) -> s.newPos )
          |> toEqual 144) ;
      test "clicking away from autocomplete commits" (fun () ->
          expect
            (let ast = let' "var" (partial "false" b) b in
             moveTo 14 s
             |> (fun s ->
                  let h = Fluid_utils.h ast in
                  let m =
                    {defaultTestModel with handlers = Handlers.fromList [h]}
                  in
                  updateAutocomplete m h.hTLID h.ast s)
             |> (fun s -> updateMouseClick 0 (FluidAST.ofExpr ast) s)
             |> fun (ast, _) ->
             match FluidAST.toExpr ast with
             | ELet (_, _, EBool (_, false), _) ->
                 "success"
             | e ->
                 eToStructure e)
          |> toEqual "success") ;
      t
        "moving right off a function autocompletes it anyway"
        (let' "x" (partial "Int::add" b) b)
        ~pos:16
        (key K.Right)
        "let x = Int::add ~_________ _________\n___" ;
      t
        ~expectsPartial:true
        "pressing an infix which could be valid doesn't commit"
        b
        ~pos:0
        (insMany ["|"; "|"])
        "||~" ;
      t
        ~expectsPartial:true
        "pressing an infix after true commits it "
        (partial "true" b)
        ~pos:4
        (ins "+")
        "true +~" ;
      t
        "moving left off a function autocompletes it anyway"
        (let' "x" (partial "Int::add" b) b)
        ~pos:8
        (key K.Left)
        "let x =~ Int::add _________ _________\n___" ;
      test "escape hides autocomplete" (fun () ->
          expect
            (let ast = b in
             moveTo 0 s
             |> (fun s -> updateKey (InsertText "r") (FluidAST.ofExpr ast) s)
             |> (fun (ast, s) -> updateKey (keypress K.Escape) ast s)
             |> fun (_, s) -> s.ac.index)
          |> toEqual None) ;
      test "right/left brings back autocomplete" (fun () ->
          expect
            (let ast = b in
             moveTo 0 s
             |> (fun s -> updateKey (InsertText "r") (FluidAST.ofExpr ast) s)
             |> (fun (ast, s) -> updateKey (keypress K.Escape) ast s)
             |> fun (_, s) -> s.ac.index)
          |> toEqual None) ;
      ()) ;
  describe "Line-based Deletion" (fun () ->
      t
        "DeleteSoftLineBackward with selection deletes just the selection"
        ~sel:(66, 114)
        (let veryLongString =
           "abcdefghijklmnopqrstuvwxyz1234567890ABCDEFGHIJKLMNOPQRSTUVWXYZ1234567890abcdefghijklmnopqrstuvwxyz"
         in
         fn
           "HttpClient::post_v4"
           [ emptyStr
           ; record [("data", str veryLongString)]
           ; emptyRecord
           ; emptyRecord ])
        (inputs [DeleteSoftLineBackward])
        "HttpClient::postv4\n  \"\"\n  {\n    data : \"abcdefghijklmnopqrstuvwxyz~1234567890abcd\n           efghijklmnopqrstuvwxyz\"\n  }\n  {}\n  {}" ;
      t
        "DeleteSoftLineForward with selection deletes just the selection"
        ~sel:(66, 114)
        (let veryLongString =
           "abcdefghijklmnopqrstuvwxyz1234567890ABCDEFGHIJKLMNOPQRSTUVWXYZ1234567890abcdefghijklmnopqrstuvwxyz"
         in
         fn
           "HttpClient::post_v4"
           [ emptyStr
           ; record [("data", str veryLongString)]
           ; emptyRecord
           ; emptyRecord ])
        (inputs [DeleteSoftLineForward])
        "HttpClient::postv4\n  \"\"\n  {\n    data : \"abcdefghijklmnopqrstuvwxyz~1234567890abcd\n           efghijklmnopqrstuvwxyz\"\n  }\n  {}\n  {}" ;
      t
        "DeleteSoftLineBackward with no selection deletes to visual start of line"
        (let veryLongString =
           "abcdefghijklmnopqrstuvwxyz1234567890ABCDEFGHIJKLMNOPQRSTUVWXYZ1234567890abcdefghijklmnopqrstuvwxyz"
         in
         fn
           "HttpClient::post_v4"
           [ emptyStr
           ; record [("data", str veryLongString)]
           ; emptyRecord
           ; emptyRecord ])
        ~pos:66
        (inputs [DeleteSoftLineBackward])
        "HttpClient::postv4\n  \"\"\n  {\n    ~*** : \"1234567890ABCDEFGHIJKLMNOPQRSTUVWXYZ1234\n          567890abcdefghijklmnopqrstuvwxyz\"\n  }\n  {}\n  {}" ;
      t
        "DeleteSoftLineForward with no selection deletes to visual end of line"
        (let veryLongString =
           "abcdefghijklmnopqrstuvwxyz1234567890ABCDEFGHIJKLMNOPQRSTUVWXYZ1234567890abcdefghijklmnopqrstuvwxyz"
         in
         fn
           "HttpClient::post_v4"
           [ emptyStr
           ; record [("data", str veryLongString)]
           ; emptyRecord
           ; emptyRecord ])
        ~pos:66
        (inputs [DeleteSoftLineForward])
        "HttpClient::postv4\n  \"\"\n  {\n    data : \"abcdefghijklmnopqrstuvwxyz~EFGHIJKLMNOPQR\n           STUVWXYZ1234567890abcdefghijklmnopqrstuv\n           wxyz\"\n  }\n  {}\n  {}" ;
      t
        "DeleteSoftLineBackward deletes up to line start at the end of a wrapping string"
        (let veryLongString =
           "abcdefghijklmnopqrstuvwxyz1234567890ABCDEFGHIJKLMNOPQRSTUVWXYZ1234567890abcdefghijklmnopqrstuvwxyz"
         in
         fn
           "HttpClient::post_v4"
           [ emptyStr
           ; record [("data", str veryLongString)]
           ; emptyRecord
           ; emptyRecord ])
        ~pos:163
        (inputs [DeleteSoftLineBackward])
        "HttpClient::postv4\n  \"\"\n  {\n    data : \"abcdefghijklmnopqrstuvwxyz1234567890ABCD\n           EFGHIJKLMNOPQRSTUVWXYZ1234567890abcdefgh~\"\n  }\n  {}\n  {}" ;
      ()) ;
  describe "Selection Movement" (fun () ->
      ts
        "shift right selects"
        longLets
        (modkeys
           [ ( K.Right
             , { shiftKey = true
               ; altKey = false
               ; metaKey = false
               ; ctrlKey = false } ) ])
        ( "let firstLetName = \"ABCDEFGHIJKLMNOPQRSTUVWXYZ\"\nlet secondLetName = \"0123456789\"\n\"RESULT\""
        , (Some 0, 4) ) ;
      ts
        "shift down selects"
        longLets
        ~pos:4
        (modkeys
           [ ( K.Down
             , { shiftKey = true
               ; altKey = false
               ; metaKey = false
               ; ctrlKey = false } ) ])
        ( "let firstLetName = \"ABCDEFGHIJKLMNOPQRSTUVWXYZ\"\nlet secondLetName = \"0123456789\"\n\"RESULT\""
        , (Some 4, 52) ) ;
      ts
        "shift left selects"
        longLets
        ~pos:52
        (modkeys
           [ ( K.Left
             , { shiftKey = true
               ; altKey = false
               ; metaKey = false
               ; ctrlKey = false } ) ])
        ( "let firstLetName = \"ABCDEFGHIJKLMNOPQRSTUVWXYZ\"\nlet secondLetName = \"0123456789\"\n\"RESULT\""
        , (Some 52, 48) ) ;
      ts
        "keypress on selection drops selection"
        longLets
        ~sel:(0, 13)
        (key K.Left)
        ( "let firstLetName = \"ABCDEFGHIJKLMNOPQRSTUVWXYZ\"\nlet secondLetName = \"0123456789\"\n\"RESULT\""
        , (None, 0) ) ;
      t
        "shiftless left aborts left-to-right selection on left"
        longLets
        ~sel:(4, 52)
        (key K.Left)
        "let ~firstLetName = \"ABCDEFGHIJKLMNOPQRSTUVWXYZ\"\nlet secondLetName = \"0123456789\"\n\"RESULT\"" ;
      t
        "shiftless left aborts right-to-left selection on left"
        longLets
        ~sel:(52, 4)
        (key K.Left)
        "let ~firstLetName = \"ABCDEFGHIJKLMNOPQRSTUVWXYZ\"\nlet secondLetName = \"0123456789\"\n\"RESULT\"" ;
      t
        "shiftless right aborts left-to-right selection on right"
        longLets
        ~sel:(4, 52)
        (key K.Right)
        "let firstLetName = \"ABCDEFGHIJKLMNOPQRSTUVWXYZ\"\nlet ~secondLetName = \"0123456789\"\n\"RESULT\"" ;
      t
        "shiftless right aborts right-to-left selection on right"
        longLets
        ~sel:(52, 4)
        (key K.Right)
        "let firstLetName = \"ABCDEFGHIJKLMNOPQRSTUVWXYZ\"\nlet ~secondLetName = \"0123456789\"\n\"RESULT\"" ;
      t
        "selecting an expression LTR pipes from it"
        (binop "+" (int 4) (int 5))
        ~sel:(4, 5)
        (key ~shiftHeld:true K.ShiftEnter)
        "4 + 5\n    |>~___\n" ;
      t
        "selecting an expression RTL pipes from it"
        (binop "+" (int 4) (int 5))
        ~sel:(5, 4)
        (key ~shiftHeld:true K.ShiftEnter)
        "4 + 5\n    |>~___\n" ;
      ts
        "K.ShiftEnter doesn't persist selection"
        anInt
        ~sel:(0, 5)
        (key ~shiftHeld:true K.ShiftEnter)
        ("12345\n|>___\n", (None, 8)) ;
      ts
        "K.SelectAll selects all"
        longLets
        ~pos:4
        (key K.SelectAll)
        ( "let firstLetName = \"ABCDEFGHIJKLMNOPQRSTUVWXYZ\"\nlet secondLetName = \"0123456789\"\n\"RESULT\""
        , (Some 0, 89) ) ;
      ts
        "K.GoToStartOfWord + shift selects to start of word"
        longLets
        ~pos:16
        (key (K.GoToStartOfWord KeepSelection))
        ( "let firstLetName = \"ABCDEFGHIJKLMNOPQRSTUVWXYZ\"\nlet secondLetName = \"0123456789\"\n\"RESULT\""
        , (Some 16, 4) ) ;
      ts
        "K.GoToEndOfWord selects to end of word"
        longLets
        ~pos:4
        (key (K.GoToEndOfWord KeepSelection))
        ( "let firstLetName = \"ABCDEFGHIJKLMNOPQRSTUVWXYZ\"\nlet secondLetName = \"0123456789\"\n\"RESULT\""
        , (Some 4, 16) ) ;
      ts
        "K.GoToStartOfLine selects from mid to start of line"
        longLets
        ~pos:29
        (key (K.GoToStartOfLine KeepSelection))
        ( "let firstLetName = \"ABCDEFGHIJKLMNOPQRSTUVWXYZ\"\nlet secondLetName = \"0123456789\"\n\"RESULT\""
        , (Some 29, 0) ) ;
      ts
        "K.GoToEndOfLine selects from mid to end of line"
        longLets
        ~pos:29
        (key (K.GoToEndOfLine KeepSelection))
        ( "let firstLetName = \"ABCDEFGHIJKLMNOPQRSTUVWXYZ\"\nlet secondLetName = \"0123456789\"\n\"RESULT\""
        , (Some 29, 47) ) ;
      ts
        "K.GoToStartOfLine selects from end to start of line"
        longLets
        ~pos:47
        (key (K.GoToStartOfLine KeepSelection))
        ( "let firstLetName = \"ABCDEFGHIJKLMNOPQRSTUVWXYZ\"\nlet secondLetName = \"0123456789\"\n\"RESULT\""
        , (Some 47, 0) ) ;
      ts
        "K.GoToEndOfLine selects to end of line"
        longLets
        ~pos:0
        (key (K.GoToEndOfLine KeepSelection))
        ( "let firstLetName = \"ABCDEFGHIJKLMNOPQRSTUVWXYZ\"\nlet secondLetName = \"0123456789\"\n\"RESULT\""
        , (Some 0, 47) ) ;
      ts
        "Replace text in let if text is inserted with selection"
        longLets
        ~sel:(9, 35)
        (inputs [InsertText "a"])
        ( "let firsta = \"PQRSTUVWXYZ\"\nlet secondLetName = \"0123456789\"\n\"RESULT\""
        , (None, 10) ) ;
      ()) ;
  describe "Neighbours" (fun () ->
      test "with empty AST, have left neighbour" (fun () ->
          let id = ID "543" in
          expect
            (let ast = E.EString (id, "test") in
             let tokens = Printer.tokenize ast in
             Fluid.getNeighbours ~pos:3 tokens)
          |> toEqual
               (let token = TString (id, "test") in
                let ti =
                  { token
                  ; startRow = 0
                  ; startCol = 0
                  ; startPos = 0
                  ; endPos = 6
                  ; length = 6 }
                in
                (L (token, ti), R (token, ti), None))) ;
      ()) ;
  describe "Tabs" (fun () ->
      t
        "tab goes to first block in a let"
        emptyLet
        (key K.Tab)
        "let ~*** = ___\n5" ;
      t
        "tab goes when on blank"
        completelyEmptyLet
        ~pos:10
        (key K.Tab)
        "let *** = ___\n~___" ;
      t
        "tab goes to second block in a let"
        emptyLet
        ~pos:4
        (key K.Tab)
        "let *** = ~___\n5" ;
      t
        "tab wraps second block in a let"
        emptyLet
        ~pos:15
        (key K.Tab)
        "let ~*** = ___\n5" ;
      t
        "shift tab goes to last block in a let"
        emptyLet
        ~pos:14
        shiftTab
        "let *** = ~___\n5" ;
      t
        "shift tab goes to previous block in a let"
        emptyLet
        ~pos:10
        shiftTab
        "let ~*** = ___\n5" ;
      t
        "shift tab completes autocomplete"
        completelyEmptyLet
        ~pos:14
        (inputs [InsertText "i"; InsertText "f"; keypress K.ShiftTab])
        "let *** = ~___\nif ___\nthen\n  ___\nelse\n  ___" ;
      t
        "shift-tab goes when on blank"
        completelyEmptyLet
        ~pos:14
        shiftTab
        "let *** = ~___\n___" ;
      t
        "shift tab wraps from start of let"
        emptyLet
        ~pos:4
        shiftTab
        "let *** = ~___\n5" ;
      t
        "shift tab goes to last blank in editor"
        ~wrap:false
        nonEmptyLetWithBlankEnd
        ~pos:4
        shiftTab
        "let *** = 6\n~___" ;
      t "cant tab to filled letLHS" letWithLhs (key K.Tab) "~let n = 6\n5" ;
      t "can tab to lambda blank" aLambda (key K.Tab) "\\~*** -> ___" ;
      t "can shift tab to field blank" aBlankField shiftTab "obj.~***" ;
      ()) ;
  (* Disable string escaping for now *)
  (* describe "String escaping" (fun () -> ()) ; *)
  (* t ~expectsPartial:true *)
  (*   "typing \\ in a string makes it a partial" *)
  (*   aStr *)
  (*   (key K.Backslash 3) *)
  (* TODO this works in a handler with _only_ a string, but if you wrap it in
     * anything else (let, if, etc) you get "some string\\~" *)
  (*   "so\\~me string" ; *)
  (* t *)
  (*   "typing n after an escape in a partial creates a newline" *)
  (*   aStrEscape *)
  (*   (ins 'n' 3) *)
  (*   "\"so\n~me string\"" ; *)
  (* t *)
  (*   "typing \\ after an escape in a partial creates a visible backslash" *)
  (*   aStrEscape *)
  (*   (key K.Backslash 3) *)
  (*   "\"so\\~me string\"" ; *)
  (* TODO this doesn't work yet, filed as
   * https://trello.com/c/kBsS9Qb2/2156-string-escaping-should-work-for-repeated-backslashes
  t ~expectsPartial:true
    "typing \\ after an escaped backslash in a partial creates a visible backslash and back to a partial"
    aStrEscape
    (keys [K.Backslash; K.Backslash] 3)
    "so\\\\\\~me string" ;
   *)
  (* TODO this doesn't work yet, filed as
   * https://trello.com/c/kBsS9Qb2/2156-string-escaping-should-work-for-repeated-backslashes
  t ~expectsPartial:true
    "typing \\\\ results two visible backslashes"
    aStr
    (keys [K.Backslash; K.Backslash; K.Backslash; K.Backslash] 3)
    "\"so\\\\~me string\"" ;
   *)
  (* Disable string escaping for now *)
  (* t *)
  (*   "deleting the \\ in a partial brings back the string" *)
  (*   aStrEscape *)
  (*   (del 2) *)
  (*   "\"so~me string\"" ; *)
  t
    ~expectsPartial:true
    "typing an unsupported char after an escape leaves us with a partial"
    aStrEscape
    ~pos:3
    (ins "f")
    "so\\f~me string" ;
  (* Not quite a regression, in that I noticed it pre-review, but still a thing
   * to check *)
  t
    ~expectsPartial:true
    "typing and then deleting an unsupported char after an escape leaves us with a partial with the caret in the right place"
    aStrEscape
    ~pos:3
    (inputs [InsertText "f"; DeleteContentBackward])
    "so\\~me string" ;
  ()<|MERGE_RESOLUTION|>--- conflicted
+++ resolved
@@ -1669,19 +1669,22 @@
         ~expectsPartial:true
         "pipe key starts partial after zero arg function"
         aFnCallWithZeroArgs
-        (ins "|" 11)
+        ~pos:11
+        (ins "|")
         "List::empty |~" ;
       t
         ~expectsPartial:true
         "pipe key starts partial after zero arg function with version"
         aFnCallWithZeroArgsAndVersion
-        (ins "|" 13)
+        ~pos:13
+        (ins "|")
         "List::emptyv1 |~" ;
       t
         ~expectsPartial:true
         "pipe key starts partial after piped function with one arg"
         aPipeWithFilledFunction
-        (ins "|" 26)
+        ~pos:26
+        (ins "|")
         "\"hello\"\n|>String::lengthv1 |~\n" ;
       t
         "space on a sep goes to next arg"
@@ -3559,7 +3562,8 @@
       t
         "space in AC at end of then line should not advance"
         (let' "x" (int 5) (if' (partial "x" b) b b))
-        (space 14)
+        ~pos:14
+        space
         "let x = 5\nif x~\nthen\n  ___\nelse\n  ___" ;
       ()) ;
   describe "Lists" (fun () ->
@@ -4083,16 +4087,10 @@
       t
         "autocomplete for Nothing at end of a line"
         (if' b (partial "Nothing" b) b)
-<<<<<<< HEAD
         ~pos:21
         space
-        "if ___\nthen\n  Nothing\n~else\n  ___" ;
+        "if ___\nthen\n  Nothing~\nelse\n  ___" ;
       t "autocomplete for Error" (partial "Error" b) ~pos:5 enter "Error ~___" ;
-=======
-        (space 21)
-        "if ___\nthen\n  Nothing~\nelse\n  ___" ;
-      t "autocomplete for Error" (partial "Error" b) (enter 5) "Error ~___" ;
->>>>>>> e1758423
       t
         "autocomplete for field"
         ~clone:false
@@ -4164,6 +4162,7 @@
       t
         "autocomplete with space moves to next non-whitespace rather than blank"
         ~clone:false
+        ~pos:105
         (ELet
            ( gid ()
            , "request"
@@ -4180,14 +4179,8 @@
                    , EFieldAccess
                        (gid (), EVariable (ID "fake-acdata3", "request"), "") )
                , EVariable (gid (), "foo") ) ))
-<<<<<<< HEAD
-        ~pos:105
         space
-        "let request = {\n                body : 5\n                blank : ___\n              }\nlet foo = request.body\n~foo" ;
-=======
-        (space ~clone:false 105)
         "let request = {\n                body : 5\n                blank : ___\n              }\nlet foo = request.body~\nfoo" ;
->>>>>>> e1758423
       t
         "autocomplete with tab in presence of no blanks places caret at end of autocompleted thing"
         ~clone:false
