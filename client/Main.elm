--- conflicted
+++ resolved
@@ -158,10 +158,6 @@
                        else old.x
   in
       { x = newX, y = newY }
-
-recalculateView : Model -> Model
-recalculateView m =
-  G.tidyGraph m (Selection.getCursorID m.state)
 
 updateMod : Model -> Modification -> (Model, Cmd Msg) -> (Model, Cmd Msg)
 updateMod origm mod (m, cmd) =
@@ -185,13 +181,13 @@
         { m | state = state } ! []
       Select id ->
         let n = G.getNodeExn m id in
-        recalculateView
+        G.recalculateView
         ({ m | state = Selecting id
             , center = if G.hasRelativePos n
                        then m.center
                        else G.pos m n |> selectCenter origm.center}) ! []
       Enter re entry ->
-        recalculateView
+        G.recalculateView
         ({ m | state = Entering re entry
             , center =
                 case entry of
@@ -209,7 +205,9 @@
       SetPhantoms ps ->
         { m | phantoms = ps } ! []
       SetBackingNodes nodes ->
-        (recalculateView { m | backingNodes = nodes }) ! []
+        (G.recalculateView { m | backingNodes = nodes }) ! []
+      ToggleOpenNode id ->
+        G.toggleOpenNode m id ! []
       SetViewNodes nodes ->
         -- viewNodes are pretty temporary. They get overwritten on state
         -- changes, backing node changes, and probably other changes too.
@@ -229,11 +227,7 @@
         _ -> m ! []
       Many mods -> List.foldl (updateMod origm) (m, Cmd.none) mods
   in
-<<<<<<< HEAD
     (newm, Cmd.batch [cmd, newcmd])
-=======
-    (G.tidyGraph newm, Cmd.batch [cmd, newcmd])
->>>>>>> 1b04e2ac
 
 
 update_ : Msg -> Model -> Modification
@@ -284,7 +278,7 @@
               Key.Nine -> reenter m id 8
               Key.Zero -> reenter m id 9
               Key.Escape -> Deselect
-              Key.Tab -> ModelMod (\m -> G.toggleOpenNode m id)
+              Key.Tab -> ToggleOpenNode id
               code -> Selection.selectByLetter m code
 
           Entering re cursor ->
@@ -397,9 +391,8 @@
       Many [ RandomGraph.makeRandomChange m, Deselect]
 
     (RPCCallBack focus calls (Ok (nodes)), _) ->
-<<<<<<< HEAD
       let m2 = { m | backingNodes = nodes, nodes = nodes }
-          m3 = recalculateView m2
+          m3 = G.recalculateView m2
           -- we should calculate this later, but we can't right now
           newState =
             case focus of
@@ -412,11 +405,6 @@
               FocusNothing -> Deselect
 
       in Many [ SetBackingNodes nodes
-=======
-      let m2 = { m | savedNodes = nodes, nodes = nodes }
-          m3 = G.tidyGraph m2
-      in Many [ ModelMod (\_ -> m3)
->>>>>>> 1b04e2ac
               , AutocompleteMod ACReset
               , ClearError
               , newState
