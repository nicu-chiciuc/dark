--- conflicted
+++ resolved
@@ -523,18 +523,8 @@
             ( s.upDownCol
             |> Option.map ~f:string_of_int
             |> Option.withDefault ~default:"None" ) ]
-<<<<<<< HEAD
     ; dtText "lastInput"
     ; Html.dd [] [Html.text (show_fluidInputEvent s.lastInput)]
-=======
-    ; dtText "lastKey"
-    ; Html.dd
-        []
-        [ Html.text
-            ( K.toName s.lastKey
-            ^ ", "
-            ^ (K.toString s.lastKey |> Option.withDefault ~default:"") ) ]
->>>>>>> f16d92e6
     ; dtText "selection"
     ; Html.dd
         []
