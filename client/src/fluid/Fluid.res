--- conflicted
+++ resolved
@@ -759,12 +759,8 @@
     | (ARPattern(id, PPTuple(TPOpen)), TPatternTupleOpen(_, id'))
     | (ARPattern(id, PPTuple(TPClose)), TPatternTupleClose(_, id')) if id == id' =>
       posForTi(ti)
-<<<<<<< HEAD
-    | (ARPattern(id, PPTuple(TPComma(idx))), TPatternTupleComma(_, id', idx')) if id == id' && idx == idx' =>
-=======
-    | (ARPattern(id, PPTuple(TPComma(idx))), TPatternTupleComma(id', idx'))
+    | (ARPattern(id, PPTuple(TPComma(idx))), TPatternTupleComma(_, id', idx'))
       if id == id' && idx == idx' =>
->>>>>>> de3b2028
       posForTi(ti)
 
     /*
@@ -986,17 +982,9 @@
   | TPatternFloatPoint(_, id, _) => Some({astRef: ARPattern(id, PPFloat(FPPoint)), offset: offset})
   | TPatternFloatFractional(_, id, _, _) =>
     Some({astRef: ARPattern(id, PPFloat(FPFractional)), offset: offset})
-<<<<<<< HEAD
-  | TPatternTupleOpen(_, id) =>
-    Some({astRef: ARPattern(id, PPTuple(TPOpen)), offset: offset})
-  | TPatternTupleClose(_, id) =>
-    Some({astRef: ARPattern(id, PPTuple(TPClose)), offset: offset})
+  | TPatternTupleOpen(_, id) => Some({astRef: ARPattern(id, PPTuple(TPOpen)), offset: offset})
+  | TPatternTupleClose(_, id) => Some({astRef: ARPattern(id, PPTuple(TPClose)), offset: offset})
   | TPatternTupleComma(_, id, idx) =>
-=======
-  | TPatternTupleOpen(id) => Some({astRef: ARPattern(id, PPTuple(TPOpen)), offset: offset})
-  | TPatternTupleClose(id) => Some({astRef: ARPattern(id, PPTuple(TPClose)), offset: offset})
-  | TPatternTupleComma(id, idx) =>
->>>>>>> de3b2028
     Some({astRef: ARPattern(id, PPTuple(TPComma(idx))), offset: offset})
   | TPatternBlank(_, id, _) => Some({astRef: ARPattern(id, PPBlank), offset: offset})
 
