--- conflicted
+++ resolved
@@ -1404,12 +1404,7 @@
         (EString(newID, ""), CT.forARStringOpenQuote(newID, 1))
       } else if ins == "[" {
         (EList(newID, list{}), {astRef: ARList(newID, LPOpen), offset: 1})
-<<<<<<< HEAD
-      } else if ins == "(" && allowUserToCreateTuple {
-=======
-        // TODO: prior to PR merge, disable below (until tuples functionality fuller)
       } else if ins == "(" && settings.allowTuples {
->>>>>>> f31cc724
         (
           ETuple(newID, EBlank(gid()), EBlank(gid()), list{}),
           {astRef: ARTuple(newID, TPOpen), offset: 1},
