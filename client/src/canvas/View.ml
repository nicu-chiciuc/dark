--- conflicted
+++ resolved
@@ -37,30 +37,11 @@
   let usages =
     ViewIntrospect.allUsagesView tlid vs.usedInRefs vs.refersToRefs
   in
-<<<<<<< HEAD
-  (* JS click events are mousedown->mouseup->click so previously ToplevelClick was being called after mouseup when selecting in fluid and would reset the fluid cursor state, we changed it to mouseup to prevent this *)
-  let events =
-    [ ViewUtils.eventNoPropagation
-        ~key:("tlc-" ^ showTLID tlid)
-        "mouseup"
-        (fun x ->
-          match Entry.getFluidSelectionRange () with
-          | None ->
-              ToplevelClick (tlid, x)
-          | Some (selBegin, selEnd) when selBegin = selEnd ->
-              ToplevelClick (tlid, x)
-          | Some range ->
-              (* Persist fluid selection when clicking in handler *)
-              FluidMsg
-                (FluidMouseUp {tlid; selection = Some range; editorIdx = 0})) ]
-  in
-=======
   (* we capture and ignore mouseup here, otherwise clicking things inside the
    * toplevel (but not inside another element with a mouseup handler like
    * .fluid-editor) will bubble up into a "focus canvas" message and deselect
    * our toplevel. *)
   let events = [ViewUtils.nothingMouseEvent "mouseup"] in
->>>>>>> d3f345de
   (* This is a bit ugly - DBs have a larger 'margin' (not CSS margin) between
    * the encompassing toplevel div and the db div it contains, than  handlers.
    * Which leads to it being easy to hit "why won't this drag" if you click in
