/// Converts strings of F# into Dark. Used for testing.
module FSharpToExpr

<<<<<<< HEAD
=======
// Converts strings of F# into Dark. Used for testing.

// refer to https://fsharp.github.io/fsharp-compiler-docs

>>>>>>> 7fbed54d
open FSharp.Compiler
open FSharp.Compiler.CodeAnalysis
open FSharp.Compiler.Syntax

open Prelude
open Tablecloth

module PT = LibExecution.ProgramTypes
module RT = LibExecution.RuntimeTypes

open PT.Shortcuts

let parse (input) : SynExpr =
  let file = "test.fs"
  let checker = FSharpChecker.Create()

  // Throws an exception here if we don't do this:
  // https://github.com/fsharp/FSharp.Compiler.Service/blob/122520fa62edec7be5d00854989b282bf3ce7315/src/fsharp/service/FSharpCheckerResults.fs#L1555
  let parsingOptions = { FSharpParsingOptions.Default with SourceFiles = [| file |] }

  let results =
    checker.ParseFile(file, Text.SourceText.ofString input, parsingOptions)
    |> Async.RunSynchronously

  match results.ParseTree with
  | (ParsedInput.ImplFile (ParsedImplFileInput (_,
                                                _,
                                                _,
                                                _,
                                                _,
                                                [ SynModuleOrNamespace (_,
                                                                        _,
                                                                        _,
                                                                        [ SynModuleDecl.DoExpr (_,
                                                                                                expr,
                                                                                                _) ],
                                                                        _,
                                                                        _,
                                                                        _,
                                                                        _) ],
                                                _))) ->
    // Extract declarations and walk over them
    expr
  | _ ->
    Exception.raiseInternal $"wrong shape tree" [ "parseTree", results.ParseTree ]

// A placeholder is used to indicate what still needs to be filled
let placeholder = PT.EString(12345678UL, "PLACEHOLDER VALUE")

// This is a "Partial active pattern" that you can use as a Pattern to match a Placeholder value
let (|Placeholder|_|) (input : PT.Expr) =
  if input = placeholder then Some() else None

let nameOrBlank (v : string) : string = if v = "___" then "" else v

let rec convertToExpr (ast : SynExpr) : PT.Expr =
  let c = convertToExpr

  let rec convertPattern (pat : SynPat) : PT.Pattern =
    match pat with
    | SynPat.Named (name, _, _, _) when name.idText = "blank" -> pBlank ()
    | SynPat.Named (name, _, _, _) -> pVar name.idText
    | SynPat.Wild _ -> pVar "_" // wildcard, not blank
    | SynPat.Const (SynConst.Int32 n, _) -> pInt n
    | SynPat.Const (SynConst.Int64 n, _) -> PT.PInteger(gid (), int64 n)
    | SynPat.Const (SynConst.UserNum (n, "I"), _) ->
      PT.PInteger(gid (), parseInt64 n)
    | SynPat.Const (SynConst.Char c, _) -> pChar c
    | SynPat.Const (SynConst.Bool b, _) -> pBool b
    | SynPat.Null _ -> pNull ()
    | SynPat.Paren (pat, _) -> convertPattern pat
    | SynPat.Const (SynConst.Double d, _) ->
      let sign, whole, fraction = readFloat d
      pFloat sign whole fraction
    | SynPat.Const (SynConst.String (s, _, _), _) -> pString s
    | SynPat.LongIdent (LongIdentWithDots ([ constructorName ], _),
                        _,
                        _,
                        _,
                        SynArgPats.Pats args,
                        _,
                        _) ->
      let args = List.map convertPattern args
      pConstructor constructorName.idText args

    | _ -> Exception.raiseInternal "unhandled pattern" [ "pattern", pat ]

  let convertLambdaVar (var : SynSimplePat) : string =
    match var with
    | SynSimplePat.Id (name, _, _, _, _, _) -> nameOrBlank name.idText
    | _ -> Exception.raiseInternal "unsupported lambdaVar" [ "var", var ]

  // Add a pipetarget after creating it
  let cPlusPipeTarget (e : SynExpr) : PT.Expr =
    match c e with
    | PT.EFnCall (id, name, args, ster) ->
      PT.EFnCall(id, name, ePipeTarget () :: args, ster)
    | PT.EBinOp (id, name, Placeholder, arg2, ster) ->
      PT.EBinOp(id, name, ePipeTarget (), arg2, ster)
    | PT.EBinOp (id, name, arg1, Placeholder, ster) ->
      PT.EBinOp(id, name, ePipeTarget (), arg1, ster)
    | other -> other

  let ops =
    Map.ofList [ ("op_Addition", "+")
                 ("op_Subtraction", "-")
                 ("op_Multiply", "*")
                 ("op_Division", "/")
                 ("op_PlusPlus", "++")
                 ("op_GreaterThan", ">")
                 ("op_GreaterThanOrEqual", ">=")
                 ("op_LessThan", "<")
                 ("op_LessThanOrEqual", "<=")
                 ("op_Modulus", "%")
                 ("op_Concatenate", "^")
                 ("op_EqualsEquals", "==")
                 ("op_Equality", "==")
                 ("op_BangEquals", "!=")
                 ("op_Inequality", "!=")
                 ("op_BooleanAnd", "&&")
                 ("op_BooleanOr", "||") ]

  match ast with
  | SynExpr.Const (SynConst.Int32 n, _) -> eInt n
  | SynExpr.Const (SynConst.Int64 n, _) -> PT.EInteger(gid (), int64 n)
  | SynExpr.Const (SynConst.UserNum (n, "I"), _) -> PT.EInteger(gid (), parseInt64 n)
  | SynExpr.Null _ -> eNull ()
  | SynExpr.Const (SynConst.Char c, _) -> eChar c
  | SynExpr.Const (SynConst.Bool b, _) -> eBool b
  | SynExpr.Const (SynConst.Double d, _) ->
    let sign, whole, fraction = readFloat d
    eFloat sign whole fraction
  | SynExpr.Const (SynConst.String (s, _, _), _) -> eStr s
  | SynExpr.Ident ident when Map.containsKey ident.idText ops ->
    let op = Map.get ident.idText ops |> Option.unwrapUnsafe
    eBinOp "" op 0 placeholder placeholder
  | SynExpr.Ident ident when ident.idText = "op_UnaryNegation" ->
    eFn "Int" "negate" 0 []
  | SynExpr.Ident ident when Set.contains ident.idText PT.FQFnName.oneWordFunctions ->
    PT.EFnCall(gid (), PT.FQFnName.parse ident.idText, [], PT.NoRail)
  | SynExpr.Ident ident when ident.idText = "Nothing" -> eNothing ()
  | SynExpr.Ident ident when ident.idText = "blank" -> eBlank ()
  | SynExpr.Ident name -> eVar name.idText
  | SynExpr.ArrayOrList (_, exprs, _) -> exprs |> List.map c |> eList
  // A literal list is sometimes made up of nested Sequentials
  | SynExpr.ArrayOrListComputed (_, (SynExpr.Sequential _ as seq), _) ->
    let rec seqAsList expr : List<SynExpr> =
      match expr with
      | SynExpr.Sequential (_, _, expr1, expr2, _) -> expr1 :: seqAsList expr2
      | _ -> [ expr ]

    seq |> seqAsList |> List.map c |> eList
  | SynExpr.ArrayOrListComputed (_, SynExpr.Tuple (_, exprs, _, _), _) ->
    exprs |> List.map c |> eList
  | SynExpr.ArrayOrListComputed (_, expr, _) -> eList [ c expr ]

  // Note to self: LongIdent = Ident list
  | SynExpr.LongIdent (_, LongIdentWithDots ([ modName; fnName ], _), _, _) when
    System.Char.IsUpper(modName.idText[0])
    ->
    let module_ = modName.idText

    let name, ster =
      match fnName.idText with
      | Regex "(.+)_v(\d+)_ster" [ name; version ] ->
        ($"{module_}::{name}_v{int version}", PT.Rail)
      | Regex "(.+)_v(\d+)" [ name; version ] ->
        ($"{module_}::{name}_v{int version}", PT.NoRail)
      | Regex "(.*)" [ name ] when Map.containsKey name ops ->
        // Things like `Date::<`, written `Date.(<)`
        let name = Map.get name ops |> Option.unwrapUnsafe
        ($"{module_}::{name}", PT.NoRail)
      | Regex "(.+)_ster" [ name ] -> ($"{module_}::{name}", PT.Rail)
      | Regex "(.+)" [ name ] -> ($"{module_}::{name}", PT.NoRail)
      | _ ->
        Exception.raiseInternal
          $"Bad format in function name"
          [ "name", fnName.idText ]

    PT.EFnCall(gid (), PT.FQFnName.parse name, [], ster)
  | SynExpr.LongIdent (_, LongIdentWithDots ([ var; f1; f2; f3 ], _), _, _) ->
    let obj1 = eFieldAccess (eVar var.idText) (nameOrBlank f1.idText)
    let obj2 = eFieldAccess obj1 (nameOrBlank f2.idText)
    eFieldAccess obj2 (nameOrBlank f3.idText)
  | SynExpr.LongIdent (_, LongIdentWithDots ([ var; field1; field2 ], _), _, _) ->
    let obj1 = eFieldAccess (eVar var.idText) (nameOrBlank field1.idText)
    eFieldAccess obj1 (nameOrBlank field2.idText)
  | SynExpr.LongIdent (_, LongIdentWithDots ([ var; field ], _), _, _) ->
    eFieldAccess (eVar var.idText) (nameOrBlank field.idText)
  | SynExpr.DotGet (expr, _, LongIdentWithDots ([ field ], _), _) ->
    eFieldAccess (c expr) (nameOrBlank field.idText)
  | SynExpr.Lambda (_, false, SynSimplePats.SimplePats (outerVars, _), body, _, _, _) ->
    let rec extractVarsAndBody expr =
      match expr with
      // The 2nd param indicates this was part of a lambda
      | SynExpr.Lambda (_, true, SynSimplePats.SimplePats (vars, _), body, _, _, _) ->
        let nestedVars, body = extractVarsAndBody body
        vars @ nestedVars, body
      // The 2nd param indicates this was not nested
      | SynExpr.Lambda (_, false, SynSimplePats.SimplePats (vars, _), body, _, _, _) ->
        vars, body
      | SynExpr.Lambda _ ->
        Exception.raiseInternal "TODO: other types of lambda" [ "expr", expr ]
      | _ -> [], expr

    let nestedVars, body = extractVarsAndBody body
    let vars = List.map convertLambdaVar (outerVars @ nestedVars)
    eLambda vars (c body)
  | SynExpr.IfThenElse (cond, thenExpr, Some elseExpr, _, _, _, _) ->
    eIf (c cond) (c thenExpr) (c elseExpr)
  // When we add patterns on the lhs of lets, the pattern below could be
  // expanded to use convertPat
  | SynExpr.LetOrUse (_,
                      _,
                      [ SynBinding (_,
                                    _,
                                    _,
                                    _,
                                    _,
                                    _,
                                    _,
                                    SynPat.Named (name, _, _, _),
                                    _,
                                    rhs,
                                    _,
                                    _,
                                    _) ],
                      body,
                      _,
                      _) -> eLet name.idText (c rhs) (c body)
  | SynExpr.LetOrUse (_,
                      _,
                      [ SynBinding (_,
                                    _,
                                    _,
                                    _,
                                    _,
                                    _,
                                    _,
                                    SynPat.Wild (_),
                                    _,
                                    rhs,
                                    _,
                                    _,
                                    _) ],
                      body,
                      _,
                      _) -> eLet "_" (c rhs) (c body)
  | SynExpr.Match (_, _, cond, _, clauses, _) ->
    let convertClause
      (SynMatchClause (pat, _, expr, _, _, _) : SynMatchClause)
      : PT.Pattern * PT.Expr =
      (convertPattern pat, c expr)

    eMatch (c cond) (List.map convertClause clauses)
  | SynExpr.Record (_, _, fields, _) ->
    fields
    |> List.map (function
      | SynExprRecordField ((LongIdentWithDots ([ name ], _), _), _, Some expr, _) ->
        (nameOrBlank name.idText, c expr)
      | f -> Exception.raiseInternal "Not an expected field" [ "field", f ])
    |> eRecord
  | SynExpr.Paren (expr, _, _, _) -> c expr // just unwrap
  | SynExpr.Do (expr, _) -> c expr // just unwrap
  // nested pipes - F# uses 2 Apps to represent a pipe. The outer app has an
  // op_PipeRight, and the inner app has two arguments. Those arguments might
  // also be pipes
  | SynExpr.App (_, _, SynExpr.Ident pipe, SynExpr.App (_, _, nestedPipes, arg, _), _) when
    pipe.idText = "op_PipeRight"
    ->
    match c nestedPipes with
    | PT.EPipe (id, arg1, Placeholder, []) as pipe ->
      // when we just built the lowest, the second one goes here
      PT.EPipe(id, arg1, cPlusPipeTarget arg, [])
    | PT.EPipe (id, arg1, arg2, rest) as pipe ->
      PT.EPipe(id, arg1, arg2, rest @ [ cPlusPipeTarget arg ])
    // Exception.raiseInternal $"Pipe: {nestedPipes},\n\n{arg},\n\n{pipe}\n\n, {c arg})"
    | other ->
      // Exception.raiseInternal $"Pipe: {nestedPipes},\n\n{arg},\n\n{pipe}\n\n, {c arg})"
      // the very bottom on the pipe chain, this is the first and second expressions
      ePipe (other) (cPlusPipeTarget arg) []
  | SynExpr.App (_, _, SynExpr.Ident pipe, expr, _) when pipe.idText = "op_PipeRight" ->
    // the very bottom on the pipe chain, this is just the first expression
    ePipe (c expr) placeholder []
  | SynExpr.App (_, _, SynExpr.Ident name, arg, _) when
    List.contains name.idText [ "Ok"; "Nothing"; "Just"; "Error" ]
    ->
    eConstructor name.idText [ c arg ]
  // Feature flag now or else it'll get recognized as a var
  | SynExpr.App (_,
                 _,
                 SynExpr.Ident name,
                 SynExpr.Const (SynConst.String (label, _, _), _),
                 _) when name.idText = "flag" ->
    eflag label placeholder placeholder placeholder
  // Callers with multiple args are encoded as apps wrapping other apps.
  | SynExpr.App (_, _, funcExpr, arg, _) -> // function application (binops and fncalls)
    match c funcExpr with
    | PT.EFnCall (id, name, args, ster) ->
      PT.EFnCall(id, name, args @ [ c arg ], ster)
    | PT.EBinOp (id, name, Placeholder, arg2, ster) ->
      PT.EBinOp(id, name, c arg, arg2, ster)
    | PT.EBinOp (id, name, arg1, Placeholder, ster) ->
      PT.EBinOp(id, name, arg1, c arg, ster)
    // Fill in the feature flag fields (back to front)
    | PT.EFeatureFlag (id, label, Placeholder, oldexpr, newexpr) ->
      PT.EFeatureFlag(id, label, c arg, oldexpr, newexpr)
    | PT.EFeatureFlag (id, label, condexpr, Placeholder, newexpr) ->
      PT.EFeatureFlag(id, label, condexpr, c arg, newexpr)
    | PT.EFeatureFlag (id, label, condexpr, oldexpr, Placeholder) ->
      PT.EFeatureFlag(id, label, condexpr, oldexpr, c arg)
    // A pipe with one entry
    | PT.EPipe (id, arg1, Placeholder, []) as pipe ->
      PT.EPipe(id, arg1, cPlusPipeTarget arg, [])
    // A pipe with more than one entry
    | PT.EPipe (id, arg1, arg2, rest) as pipe ->
      PT.EPipe(id, arg1, arg2, rest @ [ cPlusPipeTarget arg ])
    | PT.EVariable (id, name) ->
      PT.EFnCall(id, PT.FQFnName.parse name, [ c arg ], PT.NoRail)
    | e ->
      Exception.raiseInternal
        "Unsupported expression in app"
        [ "fnCall expr", funcExpr
          "converted specific fncall exp", e
          "argument", arg ]

  | SynExpr.FromParseError _ as expr ->
    Exception.raiseInternal "There was a parser error parsing" [ "expr", expr ]
  | expr -> Exception.raiseInternal "Unsupported expression" [ "ast", ast ]

let convertToTest (ast : SynExpr) : bool * PT.Expr * PT.Expr =
  // Split equality into actual vs expected in tests.
  let convert (x : SynExpr) : PT.Expr = convertToExpr x

  match ast with
  | SynExpr.App (_,
                 _,
                 SynExpr.App (_, _, SynExpr.Ident ident, actual, _),
                 expected,
                 _) when ident.idText = "op_Equality" ->
    // Exception.raiseInternal $"whole thing: {actual}"
    (true, convert actual, convert expected)
  | SynExpr.App (_,
                 _,
                 SynExpr.App (_, _, SynExpr.Ident ident, actual, _),
                 expected,
                 _) when ident.idText = "op_Inequality" ->
    // Exception.raiseInternal $"whole thing: {actual}"
    (false, convert actual, convert expected)
  | _ -> true, convert ast, eBool true

let parsePTExpr (code : string) : PT.Expr = code |> parse |> convertToExpr
let parseRTExpr (code : string) : RT.Expr = (parsePTExpr code).toRuntimeType ()<|MERGE_RESOLUTION|>--- conflicted
+++ resolved
@@ -1,13 +1,8 @@
 /// Converts strings of F# into Dark. Used for testing.
 module FSharpToExpr
 
-<<<<<<< HEAD
-=======
-// Converts strings of F# into Dark. Used for testing.
-
 // refer to https://fsharp.github.io/fsharp-compiler-docs
 
->>>>>>> 7fbed54d
 open FSharp.Compiler
 open FSharp.Compiler.CodeAnalysis
 open FSharp.Compiler.Syntax
