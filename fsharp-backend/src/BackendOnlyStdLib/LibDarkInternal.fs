/// StdLib functions for building Dark functionality via Dark canvases
/// instead of the ApiServer or other means
module BackendOnlyStdLib.LibDarkInternal

open System.Threading.Tasks

open Npgsql.FSharp
open LibBackend.Db

open Prelude

open LibExecution.RuntimeTypes

module DvalReprInternalDeprecated = LibExecution.DvalReprInternalDeprecated
module DvalReprDeveloper = LibExecution.DvalReprDeveloper
module Errors = LibExecution.Errors
module Telemetry = LibService.Telemetry

open LibBackend
module SchedulingRules = LibBackend.QueueSchedulingRules

let fn = FQFnName.stdlibFnName

let incorrectArgs = LibExecution.Errors.incorrectArgs

let varA = TVariable "a"
let varB = TVariable "b"

/// Wraps an internal Lib function
/// and ensures that the appropriate permissions are in place
///
/// Also reports usage to telemetry
let internalFn (f : BuiltInFnSig) : BuiltInFnSig =
  (fun (state, args) ->
    uply {
      match! state.program.accountID |> Account.usernameForUserID with
      | None ->
        Exception.raiseInternal $"User not found" [ "id", state.program.accountID ]
        return DNull
      | Some username ->
        let! canAccess = Account.canAccessOperations username
        if canAccess then
          let fnName =
            state.executingFnName
            |> Option.map FQFnName.toString
            |> Option.defaultValue "unknown"
          use _span =
            Telemetry.child
              "internal_fn"
              [ "canvas", state.program.canvasName
                "user", username
                "fnName", fnName ]
          return! f (state, args)
        else
          return
            Exception.raiseInternal
              "User executed an internal function but isn't an admin"
              [ "username", username ]
    })


let modifySchedule (fn : CanvasID -> string -> Task<unit>) =
  internalFn (function
    | _, [ DUuid canvasID; DStr handlerName ] ->
      uply {
        do! fn canvasID handlerName
        let! s = SchedulingRules.getWorkerSchedules canvasID
        Pusher.pushWorkerStates canvasID s
        return DNull
      }
    | _ -> incorrectArgs ())


let fns : List<BuiltInFn> =
  [ { name = fn "DarkInternal" "endUsers" 0
      parameters = []
      returnType = TList TStr
      description =
        "Return a <type list> of all user email addresses for non-admins and not in @darklang.com or @example.com"
      fn =
        internalFn (function
          | _, [] ->
            uply {
              let! result =
                Sql.query
                  "SELECT email FROM accounts WHERE admin IS FALSE AND email NOT
                     LIKE '%@darklang.com' AND email NOT LIKE '%@example.com'"
                |> Sql.executeAsync (fun read -> read.string "email")
              return result |> List.map DStr |> DList
            }
          | _ -> incorrectArgs ())
      sqlSpec = NotQueryable
      previewable = Impure
      deprecated = NotDeprecated }


    { name = fn "DarkInternal" "insertUser" 2
      parameters =
        [ Param.make "username" TStr ""
          Param.make "email" TStr ""
          Param.make "name" TStr ""
          Param.make "analyticsMetadata" (TDict TStr) "" ]
      returnType = TResult(TStr, TStr)
      description =
        "Add a user. Returns a result containing an empty string. Usernames are unique; if you try to add a username
that's already taken, returns an error."
      fn =
        internalFn (function
          | _, [ DStr username; DStr email; DStr name; DObj analyticsMetadata ] ->
            uply {
              let username =
                Exception.catchError (fun () ->
                  if username.Contains "_" then
                    Exception.raiseCode "Underscores not allowed in usernames"
                  UserName.create username)
              match username with
              | Ok username ->
                let! _user =
                  Account.insertUser username email name (Some analyticsMetadata)
                Analytics.identifyUser username
                let toCanvasName =
                  $"{username}-{LibService.Config.gettingStartedCanvasName}"
                let fromCanvasName = LibService.Config.gettingStartedCanvasSource
                do!
                  CanvasClone.cloneCanvas
                    (CanvasName.createExn fromCanvasName)
                    (CanvasName.createExn toCanvasName)
                    // Don't preserve history here, it isn't useful and
                    // we don't currently have visibility into canvas
                    // history, so we'd rather not share unknown sample-
                    // history with users in case it contains
                    // sensitive information like access keys.
                    false
                return DResult(Ok(DStr ""))
              | Error msg -> return DResult(Error(DStr msg))
            }
          | _ -> incorrectArgs ())
      sqlSpec = NotQueryable
      previewable = Impure
      deprecated = NotDeprecated }


    { name = fn "DarkInternal" "getUser" 1
      parameters = [ Param.make "username" TStr "" ]
      returnType =
        TOption(
          TRecord [ "username", TStr; "name", TStr; "email", TStr; "admin", TBool ]
        )
      description = "Return a user for the username. Does not include passwords."
      fn =
        internalFn (function
          | _, [ DStr username ] ->
            uply {
              let! info = Account.getUser (UserName.create username)
              return
                info
                |> Option.map (fun user ->
                  Dval.obj [ ("username", DStr(string user.username))
                             ("name", DStr user.name)
                             ("email", DStr user.email)
                             ("admin", DBool user.admin) ])
                |> DOption
            }
          | _ -> incorrectArgs ())
      sqlSpec = NotQueryable
      previewable = Impure
      deprecated = NotDeprecated }


    { name = fn "DarkInternal" "getUserByEmail" 0
      parameters = [ Param.make "email" TStr "" ]
      returnType =
        TOption(
          TRecord [ "username", TStr; "name", TStr; "email", TStr; "admin", TBool ]
        )
      description = "Return a user for the email. Does not include passwords."
      fn =
        internalFn (function
          | _, [ DStr email ] ->
            uply {
              let! info = Account.getUserByEmail email
              return
                info
                |> Option.map (fun user ->
                  Dval.obj [ ("username", DStr(string user.username))
                             ("name", DStr user.name)
                             ("email", DStr user.email)
                             ("admin", DBool user.admin) ])
                |> DOption
            }
          | _ -> incorrectArgs ())
      sqlSpec = NotQueryable
      previewable = Impure
      deprecated = NotDeprecated }

    { name = fn "DarkInternal" "getUserID" 0
      parameters = [ Param.make "username" TStr "" ]
      returnType = TOption(TUuid)
      description = "Return a user's userID"
      fn =
        internalFn (function
          | _, [ DStr username ] ->
            uply {
              let! info = Account.getUser (UserName.create username)
              return info |> Option.map (fun user -> DUuid user.id) |> DOption
            }
          | _ -> incorrectArgs ())
      sqlSpec = NotQueryable
      previewable = Impure
      deprecated = NotDeprecated }


    { name = fn "DarkInternal" "setAdmin" 0
      parameters = [ Param.make "username" TStr ""; Param.make "admin" TBool "" ]
      returnType = TNull
      description = "Set whether a user is an admin. Returns null."
      fn =
        internalFn (function
          | _, [ DStr username; DBool admin ] ->
            uply {
              let username = UserName.create username
              do! Account.setAdmin admin username
              LibService.Rollbar.notify
                "setAdmin called"
                [ "username", username; "admin", admin ]
              Analytics.identifyUser username
              return DNull
            }
          | _ -> incorrectArgs ())
      sqlSpec = NotQueryable
      previewable = Impure
      deprecated = NotDeprecated }


    { name = fn "DarkInternal" "getUsers" 0
      parameters = []
      returnType = TList TStr
      description = "Return a list of username of all the accounts in Dark."
      fn =
        internalFn (function
          | _, [] ->
            uply {
              let! users = Account.getUsers ()
              return users |> List.map string |> List.map DStr |> DList
            }
          | _ -> incorrectArgs ())
      sqlSpec = NotQueryable
      previewable = Impure
      deprecated = NotDeprecated }


    { name = fn "DarkInternal" "getAllCanvases" 0
      parameters = []
      returnType = TList TStr
      description = "Get a list of all canvas names"
      fn =
        internalFn (fun _ ->
          uply {
            let! hosts = Serialize.currentHosts ()
            return hosts |> List.map DStr |> DList
          })
      sqlSpec = NotQueryable
      previewable = Impure
      deprecated = NotDeprecated }


    { name = fn "DarkInternal" "canvasesFor" 0
      parameters = [ Param.make "account" TStr "" ]
      returnType = TList TStr
      description =
        "Returns a list of all canvases owned by a particular account (user OR org)"
      fn =
        internalFn (function
          | _, [ DStr username ] ->
            uply {
              let owner = UserName.create username
              let! userID = Account.userIDForUserName owner
              let! cs = Account.ownedCanvases userID
              return cs |> List.map string |> List.map DStr |> DList
            }
          | _ -> incorrectArgs ())
      sqlSpec = NotQueryable
      previewable = Impure
      deprecated = NotDeprecated }


    { name = fn "DarkInternal" "dbs" 0
      parameters = [ Param.make "canvasName" TStr "" ]
      returnType = TList TStr
      description = "Returns a list of toplevel ids of dbs in `canvasName`"
      fn =
        internalFn (function
          | _, [ DStr canvasName ] ->
            uply {
              let! dbTLIDs =
                Sql.query
                  "SELECT tlid
                     FROM toplevel_oplists
                     JOIN canvases ON canvases.id = canvas_id
                    WHERE canvases.name = @name AND tipe = 'db'"
                |> Sql.parameters [ "name", Sql.string canvasName ]
                |> Sql.executeAsync (fun read -> read.tlid "tlid")
              return dbTLIDs |> List.map int64 |> List.map DInt |> DList
            }
          | _ -> incorrectArgs ())
      sqlSpec = NotQueryable
      previewable = Impure
      deprecated = NotDeprecated }


    { name = fn "DarkInternal" "pushStrollerEvent" 1
      parameters =
        [ Param.make "canvasID" TStr ""
          Param.make "event" TStr ""
          Param.make "payload" varA "" ]
      returnType = TResult(varB, TStr)
      description = "Pushes an event to Honeycomb"
      fn =
        internalFn (function
          | _, [ DStr canvasID; DStr event; payload ] ->
            (try
              Pusher.push
                (canvasID |> System.Guid.Parse)
                event
                (payload |> DvalReprInternalDeprecated.toInternalRoundtrippableV0)
              Ply(DResult(Ok payload))
             with
             | e -> Ply(DResult(Error(e |> string |> DStr))))
          | _ -> incorrectArgs ())
      sqlSpec = NotQueryable
      previewable = Impure
      deprecated = NotDeprecated }


    { name = fn "DarkInternal" "sessionKeyToUsername" 0
      parameters = [ Param.make "sessionKey" TStr "" ]
      returnType = TResult(TStr, TStr)
      description = "Looks up the username for a session_key"
      fn =
        internalFn (function
          | _, [ DStr sessionKey ] ->
            uply {
              match! Session.getNoCSRF sessionKey with
              | None -> return DResult(Error(DStr "No session for cookie"))
              | Some session -> return DResult(Ok(DStr(string session.username)))
            }
          | _ -> incorrectArgs ())
      sqlSpec = NotQueryable
      previewable = Impure
      deprecated = NotDeprecated }


    { name = fn "DarkInternal" "canvasIdOfCanvasName" 0
      parameters = [ Param.make "canvasName" TStr "" ]
      returnType = TOption TStr
      description = "Gives canvasId for a canvasName"
      fn =
        internalFn (function
          | _, [ DStr canvasName ] ->
            uply {
              try
                let! meta = Canvas.getMetaExn (CanvasName.createExn canvasName)
                return DOption(Some(DStr(string meta.id)))
              with
              | e -> return DOption None
            }
          | _ -> incorrectArgs ())
      sqlSpec = NotQueryable
      previewable = Impure
      deprecated = ReplacedBy(fn "DarkInternal" "canvasIDOfCanvasName" 0) }


    { name = fn "DarkInternal" "canvasIDOfCanvasName" 0
      parameters = [ Param.make "canvasName" TStr "" ]
      returnType = TResult(TUuid, TStr)
      description = "Gives canvasID for a canvasName"
      fn =
        internalFn (function
          | _, [ DStr canvasName ] ->
            uply {
              try
                match! Canvas.getMeta (CanvasName.createExn canvasName) with
                | Some meta -> return DResult(Ok(DUuid meta.id))
                | None -> return DResult(Error(DStr "Canvas not found"))
              with
              | e -> return DResult(Error(DStr e.Message))
            }
          | _ -> incorrectArgs ())
      sqlSpec = NotQueryable
      previewable = Impure
      deprecated = NotDeprecated }


    { name = fn "DarkInternal" "usernameToUserInfo" 0
      parameters = [ Param.make "username" TStr "" ]
      returnType = TOption varA
      description = "Gives userinfo {username, name, admin, email} for a username"
      fn =
        internalFn (function
          | _, [ DStr username ] ->
            uply {
              let username = UserName.create username
              match! Account.getUser username with
              | None -> return DOption None
              | Some userInfo ->
                return
                  Map [ ("username", DStr(string userInfo.username))
                        ("email", DStr userInfo.email)
                        ("name", DStr userInfo.name)
                        ("admin", DBool userInfo.admin) ]
                  |> DObj
                  |> Some
                  |> DOption
            }
          | _ -> incorrectArgs ())
      sqlSpec = NotQueryable
      previewable = Impure
      deprecated = NotDeprecated }


    { name = fn "DarkInternal" "grant" 0
      parameters =
        [ Param.make "username" TStr ""
          Param.make "org" TStr ""
          Param.make "permission" TStr "" ]
      returnType = TResult(TStr, TStr)
      description = "Set a user's permissions for a particular auth_domain."
      fn =
        internalFn (function
          | _, [ DStr username; DStr org; DStr permission ] ->
            uply {
              let resultToDval r =
                match r with
                | Ok x -> DResult(Ok x)
                | Error x -> DResult(Error(DStr x))
              let! _userID = username |> UserName.create |> Account.userIDForUserName
              let! _orgID = org |> UserName.create |> Account.userIDForUserName
              let permission =
                match permission with
                | "rw" -> Ok(Some Authorization.ReadWrite)
                | "r" -> Ok(Some Authorization.Read)
                | "" -> Ok None
                | _ -> Error "can't decode permission string"
              let! result =
                match permission with
                | Ok permission ->
                  uply {
                    do!
                      Authorization.setUserAccess
                        (UserName.create username)
                        (OwnerName.create org)
                        permission
                    return Ok(DStr "success!")
                  }
                | Error e -> Ply(Error e)
              return result |> resultToDval
            }
          | _ -> incorrectArgs ())
      sqlSpec = NotQueryable
      previewable = Impure
      deprecated = NotDeprecated }


    { name = fn "DarkInternal" "grantsFor" 0
      parameters = [ Param.make "org" TStr "" ]
      returnType = TDict(TStr)
      description =
        "Returns a dict mapping username->permission of users who have been granted permissions for a given auth_domain"
      fn =
        internalFn (function
          | _, [ DStr org ] ->
            uply {
              let! grants = Authorization.grantsFor (OwnerName.create org)
              return
                grants
                |> List.map (fun (user, perm) ->
                  (string user, perm |> string |> DStr))
                |> Map
                |> DObj
            }
          | _ -> incorrectArgs ())
      sqlSpec = NotQueryable
      previewable = Impure
      deprecated = NotDeprecated }


    { name = fn "DarkInternal" "orgsFor" 0
      parameters = [ Param.make "username" TStr "" ]
      returnType = TDict TStr
      description =
        "Returns a dict mapping orgs->permission to which the given `username` has been given permission"
      fn =
        internalFn (function
          | _, [ DStr username ] ->
            uply {
              let! orgs = Authorization.orgsFor (UserName.create username)
              return
                orgs
                |> List.map (fun (org, perm) -> (string org, perm |> string |> DStr))
                |> Map
                |> DObj
            }
          | _ -> incorrectArgs ())
      sqlSpec = NotQueryable
      previewable = Impure
      deprecated = NotDeprecated }


    { name = fn "DarkInternal" "checkPermission" 0
      parameters = [ Param.make "username" TStr ""; Param.make "canvas" TStr "" ]
      returnType = TStr
      description = "Check a user's permissions for a particular canvas."
      fn =
        internalFn (function
          | _, [ DStr username; DStr canvas ] ->
            uply {
              let owner =
                Account.ownerNameFromCanvasName (CanvasName.createExn canvas)
              match! Authorization.permission owner (UserName.create username) with
              | Some perm -> return DStr(string perm)
              | None -> return DStr ""
            }
          | _ -> incorrectArgs ())
      sqlSpec = NotQueryable
      previewable = Impure
      deprecated = NotDeprecated }


    { name = fn "DarkInternal" "log" 0
      parameters =
        [ Param.make "level" TStr ""
          Param.make "name" TStr ""
          Param.make "log" (TDict TStr) "" ]
      returnType = TDict TStr
      description =
        "Write the log object to a honeycomb log, along with whatever enrichment the backend provides. Returns its input"
      fn =
        internalFn (function
          | _, [ DStr level; DStr name; DObj log as result ] ->
            let args =
              log
              |> Map.toList
              // We could just leave the dval vals as strings and use params, but
              // then we can't do numeric things (MAX, AVG, >, etc) with these
              // logs
              |> List.map (fun (k, v) -> (k, DvalReprDeveloper.toRepr v :> obj))
            Telemetry.addEvent name (("level", level) :: args)
            Ply result
          | _ -> incorrectArgs ())
      sqlSpec = NotQueryable
      previewable = Impure
      deprecated = NotDeprecated }


    { name = fn "DarkInternal" "allFunctions" 0
      parameters = []
      returnType = TList varA
      description =
        "Returns a list of objects, representing the functions available in the standard library. Does not return DarkInternal functions"
      fn =
        let rec typeName (t : DType) : string =
          match t with
          | TInt -> "int"
          | TFloat -> "float"
          | TBool -> "bool"
          | TNull -> "null"
          | TChar -> "character"
          | TStr -> "string"
          | TList _ -> "list"
          | TTuple _ -> "tuple"
          | TDict _ -> "dict"
          | TRecord _ -> "dict"
          | TFn _ -> "block"
          | TVariable varname -> "any"
          | TIncomplete -> "incomplete"
          | TError -> "error"
          | THttpResponse _ -> "response"
          | TDB _ -> "datastore"
          | TDate -> "date"
          | TPassword -> "password"
          | TUuid -> "uuid"
          | TOption _ -> "option"
          | TErrorRail -> "errorrail"
          | TResult _ -> "result"
          | TUserType (name, _) -> name.ToLower()
          | TBytes -> "bytes"

        internalFn (function
          | state, [] ->
            state.libraries.stdlib
            |> Map.toList
            |> List.filter (fun (key, data) ->
              (not (FQFnName.isInternalFn key)) && data.deprecated = NotDeprecated)
            |> List.map (fun (key, data) ->
              let alist =
                let returnType = typeName data.returnType
                let parameters =
                  data.parameters
                  |> List.map (fun p ->
                    Dval.obj [ ("name", DStr p.name)
                               ("type", DStr(typeName p.typ)) ])
                [ ("name", DStr(FQFnName.toString key))
                  ("documentation", DStr data.description)
                  ("parameters", DList parameters)
                  ("returnType", DStr returnType) ]
              Dval.obj alist)
            |> DList
            |> Ply
          | _ -> incorrectArgs ())
      sqlSpec = NotQueryable
      previewable = Impure
      deprecated = NotDeprecated }



    { name = fn "DarkInternal" "newSessionForUsername" 0
      parameters = [ Param.make "username" TStr "" ]
      returnType = TResult(TStr, TStr)
      description =
        "If username is an existing user, puts a new session in the DB and returns the new sessionKey."
      fn =
        internalFn (function
          | state, [ DStr username ] ->
            uply {
              try
                // This is used by the login.darklang.com/dark-cli callback
                let username = UserName.create username
                let! session = Session.insert username
                return DResult(Ok(DStr session.sessionKey))
              with
              | e ->
                let metadata =
                  [ "username", username :> obj
                    "fn", "DarkInternal::newSessionForUserName"
                    "error", "failed to create session" ]
                state.reportException state metadata e
                return DResult(Error(DStr "Failed to create session"))
            }
          | _ -> incorrectArgs ())
      sqlSpec = NotQueryable
      previewable = Impure
      deprecated = ReplacedBy(fn "DarkInternal" "newSessionForUsername" 1) }


    { name = fn "DarkInternal" "newSessionForUsername" 1
      parameters = [ Param.make "username" TStr "" ]
      returnType = TResult(TStr, TStr)
      description =
        (* We need the csrf token for dark-cli to use *)
        "If username is an existing user, puts a new session in the DB and returns the new sessionKey and csrfToken."
      fn =
        internalFn (function
          | state, [ DStr username ] ->
            uply {
              try
                let username = UserName.create username
                let! session = Session.insert username
                return
                  DResult(
                    Ok(
                      DObj(
                        Map [ ("sessionKey", DStr session.sessionKey)
                              ("csrfToken", DStr session.csrfToken) ]
                      )
                    )
                  )
              with
              | e ->
                let metadata =
                  [ "username", username :> obj
                    "fn", "DarkInternal::newSessionForUserName"
                    "error", "failed to create session" ]
                state.reportException state metadata e
                return DResult(Error(DStr "Failed to create session"))
            }
          | _ -> incorrectArgs ())
      sqlSpec = NotQueryable
      previewable = Impure
      deprecated = NotDeprecated }


    { name = fn "DarkInternal" "deleteSession" 0
      parameters = [ Param.make "sessionKey" TStr "" ]
      returnType = TInt
      description =
        "Delete session by session_key; return number of sessions deleted."
      fn =
        internalFn (function
          | _, [ DStr sessionKey ] ->
            uply {
              let! count =
                Sql.query "DELETE FROM session WHERE session_key = @key"
                |> Sql.parameters [ "key", Sql.string sessionKey ]
                |> Sql.executeNonQueryAsync
              return DInt count
            }
          | _ -> incorrectArgs ())
      sqlSpec = NotQueryable
      previewable = Impure
      deprecated = NotDeprecated }


    { name = fn "DarkInternal" "getAndLogTableSizes" 0
      parameters = []
      returnType = TDict(varA)
      // returnType = varA CLEANUP
      description =
        "Query the postgres database for the current size (disk + rowcount) of all
tables. This uses pg_stat, so it is fast but imprecise. This function is logged
in OCaml; its primary purpose is to send data to honeycomb, but also gives
human-readable data."
      fn =
        internalFn (function
          | _, [] ->
            uply {
              let! tableStats = Db.tableStats ()
              // Send events to honeycomb. We could save some events by sending
              // these all as a single event - tablename.disk = 1, etc - but
              // by having an event per table, it's easier to query and graph:
              // `VISUALIZE MAX(disk), MAX(rows);  GROUP BY relation`.
              // (Also, if/when we add more tables, the graph-query doesn't need
              // to be updated)
              //
              // There are ~40k minutes/month, and 20 tables, so a 1/min cron
              // would consume 80k of our 1.5B monthly events. That seems
              // reasonable.
              tableStats
              |> List.iter (fun ts ->
                Telemetry.addEvent
                  "postgres_table_sizes"
                  [ ("relation", ts.relation)
                    ("disk_bytes", ts.diskBytes)
                    ("rows", ts.rows)
                    ("disk_human", ts.diskHuman)
                    ("rows_human", ts.rowsHuman) ])
              // Reformat a bit for human-usable dval output.
              // - Example from my local dev: {
              //     Total: {
              //       disk: 835584,
              //       diskHuman: "816 kB",
              //       rows: 139,
              //       rowsHuman: 139
              //     },
              //     access: {...},
              //     ...
              // }
              return
                tableStats
                |> List.map (fun ts ->
                  (ts.relation,
                   [ ("disk_bytes", DInt(ts.diskBytes))
                     ("rows", DInt(ts.rows))
                     ("disk_human", DStr ts.diskHuman)
                     ("rows_human", DStr ts.rowsHuman) ]
                   |> Map
                   |> DObj))
                |> Map
                |> DObj
            }
          | _ -> incorrectArgs ())
      sqlSpec = NotQueryable
      previewable = Impure
      deprecated = NotDeprecated }


    { name = fn "DarkInternal" "raiseInternalException" 0
      parameters = [ Param.make "argument" varA "Added as a tag" ]
      returnType = TNull
      description =
        "Raise an internal exception inside Dark. This is intended to test exceptions
        and exception tracking, not for any real use."
      fn =
        internalFn (function
          | _, [ arg ] ->
            Exception.raiseInternal
              "DarkInternal::raiseInternalException"
              [ "arg", arg ]
          | _ -> incorrectArgs ())
      sqlSpec = NotQueryable
      previewable = Impure
      deprecated = NotDeprecated }


    { name = fn "DarkInternal" "startStaticAssetDeploy" 0
      parameters = [ Param.make "username" TStr ""; Param.make "canvasID" TUuid "" ]
      returnType = TResult(TStr, TStr)
      description =
        "Records an in-progress static asset deployment, returning the deployHash"
      fn =
        internalFn (function
          | _, [ DStr username; DUuid canvasID ] ->
            uply {
              match! Account.getUser (UserName.create username) with
              | None -> return DResult(Error(DStr "User not found"))
              | Some user ->
                let! deployHash = StaticAssets.startStaticAssetDeploy user canvasID
                return DResult(Ok(DStr deployHash))
            }
          | _ -> incorrectArgs ())
      sqlSpec = NotQueryable
      previewable = Impure
      deprecated = NotDeprecated }


    { name = fn "DarkInternal" "finishStaticAssetDeploy" 0
      parameters =
        [ Param.make "canvasID" TUuid ""; Param.make "deployHash" TStr "" ]
      returnType = TResult(TNull, TStr)
      description = "Marks an in-progress static asset deployment as finished"
      fn =
        internalFn (function
          | _, [ DUuid canvasID; DStr deployHash ] ->
            uply {
              let! canvasMeta = Canvas.getMetaFromID canvasID
              let! _updatedAt =
                StaticAssets.finishStaticAssetDeploy
                  canvasID
                  canvasMeta.name
                  deployHash
              return DResult(Ok DNull)
            }
          | _ -> incorrectArgs ())
      sqlSpec = NotQueryable
      previewable = Impure
      deprecated = NotDeprecated }


    { name = fn "DarkInternal" "deleteStaticAssetDeploy" 0
      parameters =
        [ Param.make "canvasID" TUuid ""; Param.make "deployHash" TStr "" ]
      returnType = TNull
      description = "Deletes references to a now-deleted static asset deploy"
      fn =
        internalFn (function
          | _, [ DUuid canvasID; DStr deployHash ] ->
            uply {
              do! StaticAssets.deleteStaticAssetDeploy canvasID deployHash
              return DNull
            }
          | _ -> incorrectArgs ())
      sqlSpec = NotQueryable
      previewable = Impure
      deprecated = NotDeprecated }


    // ---------------------
    // Apis - 404s
    // ---------------------
    { name = fn "DarkInternal" "delete404" 0
      parameters =
        [ Param.make "canvasID" TUuid ""
          Param.make "space" TStr ""
          Param.make "path" TStr ""
          Param.make "modifier" TStr "" ]
      returnType = TNull
      description = "Deletes a specific 404 for a canvas"
      fn =
        internalFn (function
          | _, [ DUuid canvasID; DStr space; DStr path; DStr modifier ] ->
            uply {
              Telemetry.addTags [ "space", space
                                  "path", path
                                  "modifier", modifier ]
              do! TraceInputs.delete404s canvasID space path modifier
              return DNull
            }
          | _ -> incorrectArgs ())
      sqlSpec = NotQueryable
      previewable = Impure
      deprecated = NotDeprecated }


    { name = fn "DarkInternal" "getRecent404s" 0
      parameters = [ Param.make "canvasID" TUuid "" ]
      returnType =
        TList(
          TRecord [ "space", TStr
                    "path", TStr
                    "modifier", TStr
                    "timestamp", TDate
                    "traceID", TUuid ]
        )
      description = "Fetch a list of recent 404s"
      fn =
        internalFn (function
          | _, [ DUuid canvasID ] ->
            uply {
              let! f404s = TraceInputs.getRecent404s canvasID
              return
                f404s
                |> List.map (fun (space, path, modifier, instant, traceID) ->
                  [ "space", DStr space
                    "path", DStr path
                    "modifier", DStr modifier
                    "timestamp", DDate(DDateTime.fromInstant instant)
                    "traceID", DUuid traceID ]
                  |> Map
                  |> DObj)
                |> DList
            }
          | _ -> incorrectArgs ())
      sqlSpec = NotQueryable
      previewable = Impure
      deprecated = NotDeprecated }


    // ---------------------
    // Apis - secrets
    // ---------------------
    { name = fn "DarkInternal" "getSecrets" 0
      parameters = [ Param.make "canvasID" TUuid "" ]
      returnType = TDict TStr
      description = "Get list of secrets in the canvas"
      fn =
        internalFn (function
          | _, [ DUuid canvasID ] ->
            uply {
              let! secrets = Secret.getCanvasSecrets canvasID
              return
                secrets |> List.map (fun s -> (s.name, DStr s.value)) |> Map |> DObj
            }
          | _ -> incorrectArgs ())
      sqlSpec = NotQueryable
      previewable = Impure
      deprecated = NotDeprecated }


    { name = fn "DarkInternal" "deleteSecret" 0
      parameters =
        [ Param.make "canvasID" TUuid ""; Param.make "secretName" TStr "" ]
      returnType = TNull
      description = "Delete a secret"
      fn =
        internalFn (function
          | _, [ DUuid canvasID; DStr secretName ] ->
            uply {
              do! Secret.delete canvasID secretName
              return DNull
            }
          | _ -> incorrectArgs ())
      sqlSpec = NotQueryable
      previewable = Impure
      deprecated = NotDeprecated }


    { name = fn "DarkInternal" "insertSecret" 0
      parameters =
        [ Param.make "canvasID" TUuid ""
          Param.make "secretName" TStr ""
          Param.make "secretValue" TStr "" ]
      returnType = TResult(TNull, TStr)
      description = "Add a secret"
      fn =
        internalFn (function
          | _, [ DUuid canvasID; DStr secretName; DStr secretValue ] ->
            uply {
              try
                do! Secret.insert canvasID secretName secretValue
                return DResult(Ok DNull)
              with
              | e -> return DResult(Error(DStr "Error inserting secret"))
            }
          | _ -> incorrectArgs ())
      sqlSpec = NotQueryable
      previewable = Impure
      deprecated = NotDeprecated }


    // ---------------------
    // Apis - toplevels
    // ---------------------
    { name = fn "DarkInternal" "deleteToplevelForever" 0
      parameters = [ Param.make "canvasID" TUuid ""; Param.make "tlid" TInt "" ]
      returnType = TBool
      description =
        "Delete a toplevel forever. Requires that the toplevel already by deleted. If so, deletes and returns true. Otherwise returns false"
      fn =
        internalFn (function
          | _, [ DUuid canvasID; DInt tlid ] ->
            uply {
              let! meta = Canvas.getMetaFromID canvasID
              let tlid = uint64 tlid
              let! c =
                Canvas.loadFrom Serialize.IncludeDeletedToplevels meta [ tlid ]
              if Map.containsKey tlid c.deletedHandlers
                 || Map.containsKey tlid c.deletedDBs
                 || Map.containsKey tlid c.deletedUserTypes
                 || Map.containsKey tlid c.deletedUserFunctions then
                do! Canvas.deleteToplevelForever meta tlid
                return DBool true
              else
                return DBool false
            }
          | _ -> incorrectArgs ())
      sqlSpec = NotQueryable
      previewable = Impure
      deprecated = NotDeprecated }


    // ---------------------
    // Apis - DBs
    // ---------------------
    { name = fn "DarkInternal" "unlockedDBs" 0
      parameters = [ Param.make "canvasID" TUuid "" ]
      returnType = TList TInt
      description = "Get a list of unlocked DBs"
      fn =
        internalFn (function
          | _, [ DUuid canvasID ] ->
            uply {
              let! meta = Canvas.getMetaFromID canvasID
              let! unlocked = UserDB.unlocked meta.owner meta.id
              return unlocked |> List.map int64 |> List.map DInt |> DList
            }
          | _ -> incorrectArgs ())
      sqlSpec = NotQueryable
      previewable = Impure
      deprecated = NotDeprecated }


    // ---------------------
    // Apis - workers
    // ---------------------
    { name = fn "DarkInternal" "getQueueCount" 0
      parameters = [ Param.make "canvasID" TUuid ""; Param.make "tlid" TInt "" ]
      returnType = TList TInt
      description = "Get count of how many events are in the queue for this tlid"
      fn =
        internalFn (function
          | _, [ DUuid canvasID; DInt tlid ] ->
            uply {
              let tlid = uint64 tlid
              let! count = Stats.workerStats canvasID tlid
              return DInt count
            }
          | _ -> incorrectArgs ())
      sqlSpec = NotQueryable
      previewable = Impure
      deprecated = NotDeprecated }


    { name = fn "DarkInternal" "getAllSchedulingRules" 0
      parameters = []
      returnType = TList varA
      description = "Returns a list of all queue scheduling rules."
      fn =
        internalFn (function
          | _, [] ->
            uply {
              let! rules = SchedulingRules.getAllSchedulingRules ()
              return rules |> List.map SchedulingRules.SchedulingRule.toDval |> DList
            }
          | _ -> incorrectArgs ())
      sqlSpec = NotQueryable
      previewable = Impure
      deprecated = NotDeprecated }


    { name = fn "DarkInternal" "getSchedulingRulesForCanvas" 0
      parameters = [ Param.make "canvasID" TUuid "" ]
      returnType = TList varA
      description =
        "Returns a list of all queue scheduling rules for the specified canvasID"
      fn =
        internalFn (function
          | _, [ DUuid canvasID ] ->
            uply {
              let! rules = SchedulingRules.getSchedulingRules canvasID
              return rules |> List.map SchedulingRules.SchedulingRule.toDval |> DList
            }
          | _ -> incorrectArgs ())
      sqlSpec = NotQueryable
      previewable = Impure
      deprecated = NotDeprecated }


    { name = fn "DarkInternal" "addWorkerSchedulingBlock" 0
      parameters =
        [ Param.make "canvasID" TUuid ""; Param.make "handlerName" TStr "" ]
      returnType = TNull
      description =
        "Add a worker scheduling 'block' for the given canvas and handler. This prevents any events for that handler from being scheduled until the block is manually removed."
      fn = modifySchedule EventQueueV2.blockWorker
      sqlSpec = NotQueryable
      previewable = Impure
      deprecated = NotDeprecated }


    { name = fn "DarkInternal" "removeWorkerSchedulingBlock" 0
      parameters =
        [ Param.make "canvasID" TUuid ""; Param.make "handlerName" TStr "" ]
      returnType = TNull
      description =
        "Removes the worker scheduling block, if one exists, for the given canvas and handler. Enqueued events from this job will immediately be scheduled."
      fn = modifySchedule EventQueueV2.unblockWorker
      sqlSpec = NotQueryable
      previewable = Impure
      deprecated = NotDeprecated }


    // ---------------------
    // Apis - parts of initialLoad
    // ---------------------
    { name = fn "DarkInternal" "staticAssetsDeploys" 0
      parameters = [ Param.make "canvasID" TUuid "" ]
      returnType =
        TList(
          TRecord [ "deployHash", TStr
                    "url", TStr
                    "status", TStr
                    "lastUpdate", TDate ]
        )
      description = "Returns a list of deploys on this canvas"
      fn =
        internalFn (function
          | _, [ DUuid canvasID ] ->
            uply {
              let! meta = Canvas.getMetaFromID canvasID
              let! deploys = StaticAssets.allDeploysInCanvas meta.name canvasID
              return
                deploys
                |> List.map (fun d ->
                  DObj(
                    Map [ "deployHash", DStr d.deployHash
                          "url", DStr d.url
                          "status", DStr(string d.status)
                          "lastUpdate", DDate(DDateTime.fromInstant d.lastUpdate) ]
                  ))
                |> DList
            }
          | _ -> incorrectArgs ())
      sqlSpec = NotQueryable
      previewable = Impure
      deprecated = NotDeprecated }


    // ---------------------
    // Apis - canvases and org metadata
    // ---------------------
    { name = fn "DarkInternal" "getCanvasList" 0
      parameters = [ Param.make "userID" TUuid "" ]
      returnType = TList TStr
      description = "Returns all canvases owned by a user"
      fn =
        internalFn (function
          | _, [ DUuid userID ] ->
            uply {
              let! canvasList = Account.ownedCanvases userID
              return canvasList |> List.map string |> List.map DStr |> DList
            }
          | _ -> incorrectArgs ())
      sqlSpec = NotQueryable
      previewable = Impure
      deprecated = NotDeprecated }


    { name = fn "DarkInternal" "getOrgCanvasList" 0
      parameters = [ Param.make "userID" TUuid "" ]
      returnType = TList TStr
      description =
        "Returns all canvases the user has access to via orgs (not including ones they have access to directly)"
      fn =
        internalFn (function
          | _, [ DUuid userID ] ->
            uply {
              let! canvasList = Account.accessibleCanvases userID
              return canvasList |> List.map string |> List.map DStr |> DList
            }
          | _ -> incorrectArgs ())
      sqlSpec = NotQueryable
      previewable = Impure
      deprecated = NotDeprecated }


    { name = fn "DarkInternal" "getOrgList" 0
      parameters = [ Param.make "userID" TUuid "" ]
      returnType = TList TStr
      description = "Returns all orgs the user is a member of"
      fn =
        internalFn (function
          | _, [ DUuid userID ] ->
            uply {
              let! canvasList = Account.orgs userID
              return canvasList |> List.map string |> List.map DStr |> DList
            }
          | _ -> incorrectArgs ())
      sqlSpec = NotQueryable
      previewable = Impure
      deprecated = NotDeprecated }


<<<<<<< HEAD
    { name = fn "DarkInternal" "getOpsForToplevel" 0
      parameters = [ Param.make "canvasID" TUuid ""; Param.make "tlid" TInt "" ]
      returnType = TList TStr
      description = "Returns all ops for a tlid in the given canvas"
      fn =
        internalFn (function
          | _, [ DUuid canvasID; DInt tlid ] ->
            uply {
              let tlid = uint64 tlid
              let! ops =
                let loadAmount = Serialize.LoadAmount.IncludeDeletedToplevels
                Serialize.loadOplists loadAmount canvasID [ tlid ]

              match ops with
              | [ (_tlid, ops) ] -> return ops |> List.map (string >> DStr) |> DList
              | _ -> return DList []
=======
    // ---------------------
    // Apis - tunnels
    // ---------------------
    { name = fn "DarkInternal" "getTunnelHost" 0
      parameters = [ Param.make "userID" TUuid "" ]
      returnType = TOption TStr
      description = "Returns the tunnelhost for this user"
      fn =
        internalFn (function
          | _, [ DUuid userID ] ->
            uply {
              match! Account.tunnelHostFor userID with
              | None -> return DOption None
              | Some host -> return DOption(Some(DStr host))
            }
          | _ -> incorrectArgs ())
      sqlSpec = NotQueryable
      previewable = Impure
      deprecated = NotDeprecated }


    { name = fn "DarkInternal" "setTunnelHost" 0
      parameters =
        [ Param.make "userID" TUuid ""; Param.make "host" (TOption TStr) "" ]
      returnType = TNull
      description = "Sets the tunnelhost for this user"
      fn =
        internalFn (function
          | _, [ DUuid userID; DOption (v) ] ->
            uply {
              match v with
              | Some (DStr host) ->
                do! Account.setTunnelHostFor userID (Some host)
                return DNull
              | None ->
                do! Account.setTunnelHostFor userID None
                return DNull
              | _ -> return incorrectArgs ()
>>>>>>> 452ce5e7
            }
          | _ -> incorrectArgs ())
      sqlSpec = NotQueryable
      previewable = Impure
      deprecated = NotDeprecated } ]<|MERGE_RESOLUTION|>--- conflicted
+++ resolved
@@ -1189,7 +1189,6 @@
       deprecated = NotDeprecated }
 
 
-<<<<<<< HEAD
     { name = fn "DarkInternal" "getOpsForToplevel" 0
       parameters = [ Param.make "canvasID" TUuid ""; Param.make "tlid" TInt "" ]
       returnType = TList TStr
@@ -1206,7 +1205,8 @@
               match ops with
               | [ (_tlid, ops) ] -> return ops |> List.map (string >> DStr) |> DList
               | _ -> return DList []
-=======
+
+
     // ---------------------
     // Apis - tunnels
     // ---------------------
@@ -1245,7 +1245,6 @@
                 do! Account.setTunnelHostFor userID None
                 return DNull
               | _ -> return incorrectArgs ()
->>>>>>> 452ce5e7
             }
           | _ -> incorrectArgs ())
       sqlSpec = NotQueryable
