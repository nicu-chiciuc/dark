--- conflicted
+++ resolved
@@ -13,11 +13,8 @@
     <Compile Include="StdLib/LibDict.fs" />
     <Compile Include="StdLib/LibString.fs" />
     <Compile Include="StdLib/LibInt.fs" />
-<<<<<<< HEAD
     <Compile Include="StdLib/LibBool.fs" />
-=======
     <Compile Include="StdLib/LibMiddleware.fs" />
->>>>>>> d6701447
     <Compile Include="StdLib.fs" />
     <Compile Include="Execution.fs" />
   </ItemGroup>
