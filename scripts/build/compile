--- conflicted
+++ resolved
@@ -238,13 +238,6 @@
   return run_backend(start, runserver)
 
 
-<<<<<<< HEAD
-=======
-def generate_etags():
-  start = time.time()
-  return run_frontend(start, "./scripts/build/_generate-etags")
-
->>>>>>> 89b61e9f
 
 class Should:
 
@@ -256,18 +249,7 @@
     self.backend_full_build = False
     self.backend_test = False
     self.npm_install = False
-<<<<<<< HEAD
     self.circleci_validate = False
-=======
-    self.client_build = False
-    self.sass_compile = False
-    self.copy_static = False
-    self.circleci_validate = False
-    self.pip_install = False
-    self.mypy_shipit = False
-    self.test_nginx = False
-    self.reload_nginx_server = False
->>>>>>> 89b61e9f
     self.reload_backend_server = False
     self.shellcheck = []
     self.yamllint = []
@@ -304,38 +286,6 @@
     should.backend_test |= success
     should.reload_backend_server |= success
 
-<<<<<<< HEAD
-=======
-  if should.npm_install:
-    if not npm_install(): success = False
-    should.sass_compile |= success
-
-  # The generated css file is an input to the rescript build (via the res_tailwind ppx),
-  # so we do that first
-  if should.sass_compile:
-    if not sass_compile(): success = False
-    should.client_build |= success
-
-  if should.client_build:
-    if not client_build(): success = False
-    should.generate_etags |= success
-
-  if should.copy_static:
-    if not copy_static(): success = False
-    should.generate_etags |= success
-
-  if should.generate_etags:
-    if not generate_etags(): success = False
-    # This should probably cause a restart, but it breaks CI atm
-    # should.reload_backend_server |= success
-
-  if should.reload_nginx_server:
-    if not reload_nginx_server(): success = False
-
-  if should.test_nginx:
-    if not test_nginx(): success = False
-
->>>>>>> 89b61e9f
   if should.reload_backend_server:
     if not reload_backend_server(): success = False
 
@@ -388,33 +338,6 @@
   elif "/scripts/run-backend-server" in f:
     should.shellcheck += [f]
     should.reload_backend_server = True
-<<<<<<< HEAD
-=======
-    should.generate_etags = True
-
-  # JS
-  elif "/package.json" in f:
-    should.npm_install = True
-
-  elif ("/client/" in f) and (".res" in f):
-    # tailwind reads source files to produce the right css, which is the an input to
-    # the rescript buikd via the twc ppx
-    should.sass_compile = True
-
-  elif ("/client/" in f) and ((".resi" in f) or (".js" in f)):
-    # This correctly handles tests and other dirs, which need to be built
-    # as part of this step.
-    should.client_build = True
-
-  elif "/bsconfig.json" in f:
-    should.client_build = True
-
-  elif ".scss" in f or "tailwind.config.js" in f:
-    should.sass_compile = True
-
-  elif "/client/static/" in f:
-    should.copy_static = True
->>>>>>> 89b61e9f
 
   elif (".circleci/config.yml" in f):
     should.circleci_validate = True
@@ -439,11 +362,9 @@
   ignores = [
       ".git",
       ".ionide",
-      ".browser-trigger",
       "scripts/build/compile",
       "rundir/",
       "backend/serialization/",
-      "node_modules",
       "backend/Build",
       "paket-files",
       ".paket/load",
