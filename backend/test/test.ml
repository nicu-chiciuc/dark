open Core_kernel
open Libcommon
open Libexecution
open Libbackend
open Types
open Types.RuntimeT
open Ast
open Lwt
module Resp = Cohttp_lwt_unix.Response
module Req = Cohttp_lwt_unix.Request
module Header = Cohttp.Header
module Code = Cohttp.Code
module C = Canvas
module RT = Runtime
module TL = Toplevel
module Map = Map.Poly
module AT = Alcotest

(* ------------------- *)
(* Misc fns *)
(* ------------------- *)
let clear_test_data () : unit =
  let owner = Account.for_host "test" in
  let canvas = Serialize.fetch_canvas_id owner "test" in
  Db.run
    ~params:[Uuid canvas]
    ~name:"clear_events_test_data"
    "DELETE FROM events where canvas_id = $1" ;
  Db.run
    ~params:[Uuid canvas]
    ~name:"clear_stored_events_test_data"
    "DELETE FROM stored_events_v2 where canvas_id = $1" ;
  Db.run
    ~params:[Uuid canvas]
    ~name:"clear_function_results_test_data"
    "DELETE FROM function_results_v2 where canvas_id = $1" ;
  Db.run
    ~params:[Uuid canvas]
    ~name:"clear_user_data_test_data"
    "DELETE FROM user_data where canvas_id = $1" ;
  Db.run
    ~params:[Uuid canvas]
    ~name:"clear_cron_records_test_data"
    "DELETE FROM cron_records where canvas_id = $1" ;
  Db.run
    ~params:[Uuid canvas]
    ~name:"clear_toplevel_oplists_test_data"
    "DELETE FROM toplevel_oplists WHERE canvas_id = $1" ;
  Db.run
    ~params:[Uuid canvas]
    ~name:"clear_function_arguments"
    "DELETE FROM function_arguments WHERE canvas_id = $1" ;
  Db.run
    ~params:[Uuid canvas]
    ~name:"clear_canvases_test_data"
    "DELETE FROM canvases where id = $1" ;
  ()


(* ------------------- *)
(* Test fns *)
(* ------------------- *)

let at_dval =
  AT.testable
    (fun fmt dv -> Fmt.pf fmt "%s" (Dval.to_repr dv))
    (fun a b -> compare_dval a b = 0)


let check_dval = AT.check at_dval

let check_dval_list = AT.check (AT.list at_dval)

let check_oplist = AT.check (AT.of_pp Op.pp_oplist)

let check_tlid_oplists = AT.check (AT.of_pp Op.pp_tlid_oplists)

let check_exception ?(check = fun _ -> true) ~(f : unit -> dval) msg =
  let e =
    try
      let r = f () in
      Log.erroR "result" ~data:(Dval.to_repr r) ;
      Some "no exception"
    with
    | Exception.DarkException ed ->
        if check ed
        then None
        else (
          Log.erroR "check failed" ~data:(Log.dump ed) ;
          Some "Check failed" )
    | e ->
        let bt = Backtrace.Exn.most_recent () in
        let msg = Exn.to_string e in
        print_endline (Backtrace.to_string bt) ;
        Log.erroR "different exception" ~data:msg ;
        Some "different exception"
  in
  AT.check (AT.option AT.string) msg None e


let check_error_contains (name : string) (result : dval) (substring : string) =
  let strresult = Dval.as_string result in
  AT.(check bool)
    (name ^ ": (\"" ^ strresult ^ "\" contains \"" ^ substring ^ "\"")
    true
    (String.is_substring ~substring (Dval.as_string result))


(* ------------------- *)
(* Set up test data *)
(* ------------------- *)

let fid = Util.create_id

let v str = Filled (fid (), Value str)

let b () = Blank (fid ())

let f a = Filled (fid (), a)

let fncall (a, b) = f (FnCall (a, b))

let tlid = Int63.of_int 7

let dbid = Int63.of_int 89

let dbid2 = Int63.of_int 189

let colnameid = Int63.of_int 11

let coltypeid = Int63.of_int 12

let colnameid2 = Int63.of_int 13

let coltypeid2 = Int63.of_int 14

let colnameid3 = Int63.of_int 15

let coltypeid3 = Int63.of_int 16

let pos = {x = 0; y = 0}

let execution_id = Int63.of_int 6542

let ast_for = Expr_dsl.ast_for

let handler ast : HandlerT.handler =
  { tlid
  ; ast
  ; spec =
      { module_ = b ()
      ; name = b ()
      ; modifier = b ()
      ; types = {input = b (); output = b ()} } }


let http_handler ast : HandlerT.handler =
  { tlid
  ; ast
  ; spec =
      { module_ = f "HTTP"
      ; name = f "/test"
      ; modifier = f "GET"
      ; types = {input = b (); output = b ()} } }


let http_request_path = "/some/vars/and/such"

let http_route = "/some/:vars/:and/such"

let http_route_handler : HandlerT.handler =
  { tlid
  ; ast = f (Value "5")
  ; spec =
      { module_ = f "HTTP"
      ; name = f http_route
      ; modifier = f "GET"
      ; types = {input = b (); output = b ()} } }


let daily_cron ast : HandlerT.handler =
  { tlid
  ; ast
  ; spec =
      { module_ = f "CRON"
      ; name = f "test"
      ; modifier = f "Daily"
      ; types = {input = b (); output = b ()} } }


let hop h = Op.SetHandler (tlid, pos, h)

let user_fn name params ast : user_fn =
  { tlid
  ; ast
  ; metadata =
      { name = f name
      ; parameters =
          List.map params ~f:(fun p ->
              { name = f p
              ; tipe = f TAny
              ; block_args = []
              ; optional = false
              ; description = "test" } )
      ; return_type = f TAny
      ; description = "test user fn"
      ; infix = false } }


(* ------------------- *)
(* Execution *)
(* ------------------- *)
let ops2c (host : string) (ops : Op.op list) : C.canvas ref = C.init host ops

let test_execution_data ?(canvas_name = "test") ops :
    C.canvas ref * exec_state * input_vars =
  let c = ops2c canvas_name ops in
  let vars = Execution.dbs_as_input_vars (TL.dbs !c.dbs) in
  let canvas_id = !c.id in
  let trace_id = Util.create_uuid () in
  let state =
    { tlid
    ; account_id = !c.owner
    ; canvas_id = !c.id
    ; user_fns = !c.user_functions
    ; fail_fn = None
    ; dbs = TL.dbs !c.dbs
    ; execution_id
    ; load_fn_result = Execution.load_no_results
    ; store_fn_result = Stored_function_result.store ~canvas_id ~trace_id
    ; load_fn_arguments = Execution.load_no_arguments
    ; store_fn_arguments = Stored_function_arguments.store ~canvas_id ~trace_id
    }
  in
  (c, state, vars)


let execute_ops (ops : Op.op list) : dval =
  let c, {tlid; execution_id; dbs; user_fns; account_id; canvas_id}, input_vars
      =
    test_execution_data ops
  in
  let h = !c.handlers |> TL.handlers |> List.hd_exn in
  Execution.execute_handler
    h
    ~tlid
    ~execution_id
    ~dbs
    ~user_fns
    ~account_id
    ~canvas_id
    ~input_vars:[]


(* already provided in execute_handler *)

let exec_handler ?(ops = []) (prog : string) : dval =
  prog
  |> ast_for
  (* |> Log.pp ~f:show_expr *)
  |> handler
  |> hop
  |> fun h -> execute_ops (ops @ [h])


let exec_ast ?(canvas_name = "test") (prog : string) : dval =
  let c, state, input_vars = test_execution_data ~canvas_name [] in
  Ast.execute_ast input_vars state (ast_for prog)


let exec_userfn (prog : string) : dval =
  let name = "test_function" in
  let ast = ast_for prog in
  let fn = user_fn name [] ast in
  let c, state, _ = test_execution_data [SetFunction fn] in
  Ast.execute_userfn state name execution_id []


(* ----------------------- *)
(* The tests *)
(* ----------------------- *)

let t_undo_fns () =
  clear_test_data () ;
  let n1 = Op.TLSavepoint tlid in
  let n2 = hop (handler (ast_for "(- _ _)")) in
  let n3 = hop (handler (ast_for "(- 3 _)")) in
  let n4 = hop (handler (ast_for "(- 3 4)")) in
  let u = Op.UndoTL tlid in
  let ops (c : C.canvas ref) = !c.ops |> List.hd_exn |> Tuple.T2.get2 in
  AT.check
    AT.int
    "undocount"
    3
    (Undo.undo_count
       (ops2c "test" [n1; n1; n1; n1; n2; n3; n4; u; u; u] |> ops)
       tlid)


let t_undo () =
  clear_test_data () ;
  let ha ast = hop (handler ast) in
  let sp = Op.TLSavepoint tlid in
  let u = Op.UndoTL tlid in
  let r = Op.RedoTL tlid in
  let o1 = v "1" in
  let o2 = v "2" in
  let o3 = v "3" in
  let o4 = v "4" in
  let o5 = v "5" in
  let ops = [sp; ha o1; sp; ha o2; sp; ha o3; sp; ha o4; sp; ha o5] in
  (* Check assumptions *)
  execute_ops ops |> check_dval "t_undo_1" (DInt 5) ;
  (* First undo *)
  execute_ops (List.concat [ops; [u]]) |> check_dval "t_undo_3" (DInt 4) ;
  (* Second undo *)
  execute_ops (List.concat [ops; [u; u]]) |> check_dval "t_undo_4" (DInt 3) ;
  (* First redo *)
  execute_ops (List.concat [ops; [u; u; r]]) |> check_dval "t_undo_5" (DInt 4) ;
  (* Second redo *)
  execute_ops (List.concat [ops; [u; u; r; r]])
  |> check_dval "t_undo_6" (DInt 5) ;
  (* Another undo *)
  execute_ops (List.concat [ops; [u; u; r; r; u]])
  |> check_dval "t_undo_7" (DInt 4) ;
  (* Another redo *)
  execute_ops (List.concat [ops; [u; u; r; r; u; r]])
  |> check_dval "t_undo_8" (DInt 5)


let t_inserting_object_to_missing_col_gives_good_error () =
  clear_test_data () ;
  check_error_contains
    "error is expected"
    (exec_handler
       "(DB::insert (obj (col (obj))) TestDB)"
       ~ops:[Op.CreateDB (dbid, pos, "TestDB")])
    "Found but did not expect: [col]"


let t_int_add_works () =
  (* Couldn't call Int::add *)
  check_dval "int_add" (DInt 8) (exec_ast "(+ 5 3)")


let t_stdlib_works () =
  check_dval
    "uniqueBy1"
    (exec_ast "(List::uniqueBy (1 2 3 4) (\\x -> (Int::divide x 2)))")
    (DList [DInt 1; DInt 3; DInt 4]) ;
  check_dval
    "uniqueBy2"
    (exec_ast "(List::uniqueBy (1 2 3 4) (\\x -> x))")
    (DList [DInt 1; DInt 2; DInt 3; DInt 4]) ;
  check_error_contains
    "base64decode"
    (exec_ast "(String::base64Decode 'random string')")
    "Not a valid base64 string" ;
  ()


let t_multiple_copies_of_same_name () =
  check_dval
    "object field names"
    (exec_ast "(obj (col1 1) (col1 2))")
    (DError "The same key occurs multiple times") ;
  let ops =
    [Op.CreateDB (dbid, pos, "TestDB"); Op.CreateDB (dbid, pos, "TestDB")]
  in
  check_exception (fun _ -> exec_handler ~ops "_") "db names" ;
  ()


let t_derror_roundtrip () =
  let x = DError "test" in
  let converted =
    x
    |> Dval.unsafe_dval_to_yojson
    |> Dval.unsafe_dval_of_yojson
    |> Result.ok_or_failwith
  in
  check_dval "roundtrip" converted x


let t_db_oplist_roundtrip () =
  clear_test_data () ;
  let host = "test-db_oplist_roundtrip" in
  let owner = Account.for_host host in
  let canvas_id = Serialize.fetch_canvas_id owner host in
  let oplist =
    [Op.UndoTL tlid; Op.RedoTL tlid; Op.UndoTL tlid; Op.RedoTL tlid]
  in
  Serialize.save_toplevel_oplist
    oplist
    ~tlid
    ~canvas_id
    ~account_id:owner
    ~tipe:`Handler
    ~name:None
    ~module_:None
    ~modifier:None ;
  let ops = Serialize.load_all_from_db ~canvas_id ~host () in
  check_tlid_oplists "db_oplist roundtrip" [(tlid, oplist)] ops


let t_http_oplist_roundtrip () =
  clear_test_data () ;
  let host = "test-http_oplist_roundtrip" in
  let oplist = [Op.SetHandler (tlid, pos, http_route_handler)] in
  let c1 = Canvas.init host oplist in
  Canvas.serialize_only [tlid] !c1 ;
  let c2 = Canvas.load_http ~path:http_request_path ~verb:"GET" host in
  check_tlid_oplists "http_oplist roundtrip" !c1.ops !c2.ops


let t_case_insensitive_db_roundtrip () =
  clear_test_data () ;
  let colname = "cOlUmNnAmE" in
  let value = Dval.dstr_of_string_exn "some value" in
  let ops =
    [ Op.CreateDB (dbid, pos, "TestUnicode")
    ; Op.AddDBCol (dbid, colnameid, coltypeid)
    ; Op.SetDBColName (dbid, colnameid, colname)
    ; Op.SetDBColType (dbid, coltypeid, "Str") ]
  in
  let ast =
    "(let _
            (DB::insert (obj (cOlUmNnAmE 'some value')) TestUnicode)
            (DB::fetchAll TestUnicode))"
  in
  match exec_handler ~ops ast with
  | DList [DObj v] ->
      AT.(check bool)
        "matched"
        true
        (List.mem ~equal:( = ) (DvalMap.data v) value)
  | other ->
      Log.erroR "error" ~data:(Dval.to_repr other) ;
      AT.(check bool) "failed" true false


let t_lambda_with_foreach () =
  check_dval
    "lambda_with_foreach"
    (Dval.dstr_of_string_exn "SOME STRING")
    (exec_ast
       "(String::foreach 'some string'
          (\\var -> (Char::toUppercase var)))")


module SE = Stored_event

let t_stored_event_roundtrip () =
  clear_test_data () ;
  let owner : Uuidm.t =
    Account.owner ~auth_domain:"test" |> fun x -> Option.value_exn x
  in
  let id1 = Serialize.fetch_canvas_id owner "host" in
  let id2 = Serialize.fetch_canvas_id owner "host2" in
  let t1 = Util.create_uuid () in
  let t2 = Util.create_uuid () in
  let t3 = Util.create_uuid () in
  let t4 = Util.create_uuid () in
  let t5 = Util.create_uuid () in
  SE.clear_all_events ~canvas_id:id1 () ;
  SE.clear_all_events ~canvas_id:id2 () ;
  let desc1 = ("HTTP", "/path", "GET") in
  let desc2 = ("HTTP", "/path2", "GET") in
  let desc3 = ("HTTP", "/path", "POST") in
  SE.store_event
    ~canvas_id:id1
    ~trace_id:t1
    desc1
    (Dval.dstr_of_string_exn "1") ;
  SE.store_event
    ~canvas_id:id1
    ~trace_id:t2
    desc1
    (Dval.dstr_of_string_exn "2") ;
  SE.store_event
    ~canvas_id:id1
    ~trace_id:t3
    desc3
    (Dval.dstr_of_string_exn "3") ;
  SE.store_event
    ~canvas_id:id1
    ~trace_id:t4
    desc2
    (Dval.dstr_of_string_exn "3") ;
  SE.store_event
    ~canvas_id:id2
    ~trace_id:t5
    desc2
    (Dval.dstr_of_string_exn "3") ;
  let at_desc = AT.of_pp SE.pp_event_desc in
  let rec2desc (t1, t2, t3, t4) = (t1, t2, t3) in
  let listed = SE.list_events ~limit:`All ~canvas_id:id1 () in
  AT.check
    (AT.list at_desc)
    "list host events"
    (List.sort ~compare [desc1; desc2; desc3])
    (List.sort ~compare (List.map ~f:rec2desc listed)) ;
  let loaded1 =
    SE.load_events ~canvas_id:id1 desc1 |> List.map ~f:Tuple.T3.get3
  in
  check_dval_list
    "load GET events"
    [Dval.dstr_of_string_exn "2"; Dval.dstr_of_string_exn "1"]
    loaded1 ;
  let loaded2 =
    SE.load_events ~canvas_id:id1 desc3 |> List.map ~f:Tuple.T3.get3
  in
  check_dval_list "load POST events" [Dval.dstr_of_string_exn "3"] loaded2 ;
  let loaded3 =
    SE.load_events ~canvas_id:id2 desc3 |> List.map ~f:Tuple.T3.get3
  in
  check_dval_list "load no host2 events" [] loaded3 ;
  let loaded4 =
    SE.load_events ~canvas_id:id2 desc2 |> List.map ~f:Tuple.T3.get3
  in
  check_dval_list "load host2 events" [Dval.dstr_of_string_exn "3"] loaded4 ;
  ()


(* module EQ = Event_queue *)
(* let t_event_queue_roundtrip () = *)
(*   clear_test_data (); *)
(*   let dval = DInt 345 in *)
(*   let exec_id = 147 in *)
(*   let space = "TEST_SPACE" in *)
(*   let name = "test_name" in *)
(*   let c = ops2c "test-event_queue" [] in *)
(*   let state = Execution.state_for_execution ~c:!c tlid *)
(*       ~execution_id ~env:DvalMap.empty *)
(*   in *)
(*   EQ.enqueue state space name dval; *)
(*   let v = *)
(*     EQ.dequeue ~canvas:!c.id ~account:!c.owner exec_id space name *)
(*     |> fun x -> Option.value_exn x *)
(*   in *)

(*   check_dval "v" v.value dval; *)

(*   () *)

let t_bad_ssl_cert _ =
  check_error_contains
    "should get bad_ssl"
    (exec_ast "(HttpClient::get 'https://self-signed.badssl.com' {} {} {})")
    "Bad HTTP request: Peer certificate cannot be authenticated with given CA certificates"


let t_hmac_signing _ =
  let url = "https://api.twitter.com/1.1/statuses/update.json" in
  let ts = "1318622958" in
  let nonce = "kYjzVBB8Y0ZFabxSWbWovY3uYSQ2pTgmZeNu2VS4cg" in
  let secret : Secret.twitter_secret =
    { consumer_key = "xvz1evFS4wEEPTGEFPHBog"
    ; consumer_secret = "kAcSOqF21Fu85e7zjz7ZN2U4ZRhfV3WpwPAoE3Z7kBw"
    ; access_token = "370773112-GmHxMAgYyLbNEtIKZeRNFsMKPR9EyMZeS9weJAEb"
    ; access_token_secret = "LswwdoUaIvS8ltyTt5jkRh4J50vUPVVHtR2YPi5kE" }
  in
  let k1 = "status" in
  let v1 = "Hello Ladies + Gentlemen, a signed OAuth request!" in
  let k2 = "include_entities" in
  let v2 = "true" in
  (* Test 1 - just the sig *)
  AT.check
    AT.string
    "hmac_signing_1"
    "hCtSmYh+iHYCEqBWrE7C7hYmtUk="
    (Twitter.sign
       secret.consumer_secret
       secret.access_token_secret
       url
       "POST"
       [ (k1, v1)
       ; (k2, v2)
       ; ("oauth_consumer_key", secret.consumer_key)
       ; ("oauth_nonce", nonce)
       ; ("oauth_signature_method", "HMAC-SHA1")
       ; ("oauth_timestamp", ts)
       ; ("oauth_token", secret.access_token)
       ; ("oauth_version", "1.0") ]) ;
  (* Test 2 - full header *)
  let url = "https://api.twitter.com/1.1/statuses/update.json" in
  Mock.set_string "ts" ts ;
  Mock.set_string "nonce" nonce ;
  let args =
    DvalMap.of_alist_exn
      [(k1, Dval.dstr_of_string_exn v1); (k2, Dval.dstr_of_string_exn v2)]
  in
  let expected_header =
    "OAuth oauth_consumer_key=\"xvz1evFS4wEEPTGEFPHBog\", oauth_nonce=\"kYjzVBB8Y0ZFabxSWbWovY3uYSQ2pTgmZeNu2VS4cg\", oauth_signature=\"hCtSmYh%2BiHYCEqBWrE7C7hYmtUk%3D\", oauth_signature_method=\"HMAC-SHA1\", oauth_timestamp=\"1318622958\", oauth_token=\"370773112-GmHxMAgYyLbNEtIKZeRNFsMKPR9EyMZeS9weJAEb\", oauth_version=\"1.0\""
  in
  let actual = Twitter.oauth_header secret url "POST" args in
  AT.check AT.string "hmac_signing_2" expected_header actual


let t_cron_sanity () =
  clear_test_data () ;
  let h = daily_cron (ast_for "(+ 5 3)") in
  let c = ops2c "test-cron_works" [hop h] in
  let handler = !c.handlers |> TL.handlers |> List.hd_exn in
  let should_run = Cron.should_execute !c.id handler in
  AT.check AT.bool "should_run should be true" should_run true ;
  ()


let t_cron_just_ran () =
  clear_test_data () ;
  let h = daily_cron (ast_for "(+ 5 3)") in
  let c = ops2c "test-cron_works" [hop h] in
  let handler = !c.handlers |> TL.handlers |> List.hd_exn in
  Cron.record_execution !c.id handler ;
  let should_run = Cron.should_execute !c.id handler in
  AT.check AT.bool "should_run should be false" should_run false ;
  ()


let t_roundtrip_user_data_using_deprecated_functions () =
  clear_test_data () ;
  let ops =
    [ Op.CreateDB (dbid, pos, "MyDB")
    ; Op.AddDBCol (dbid, colnameid, coltypeid)
    ; Op.SetDBColName (dbid, colnameid, "x")
    ; Op.SetDBColType (dbid, coltypeid, "Str") ]
  in
  let ast =
    "(let v 'lasd;04mr'
               (let old (DB::insert (obj (x v)) MyDB)
               (let new (DB::fetchOneBy v 'x' MyDB)
               (== old new))))"
  in
  check_dval "equal_after_roundtrip" (DBool true) (exec_handler ~ops ast)


let t_escape_pg_escaping () =
  AT.check AT.string "no quotes" "asdd" (Db.escape_single "asdd") ;
  AT.check AT.string "single" "as''dd" (Db.escape_single "as'dd") ;
  AT.check AT.string "double" "as\"dd" (Db.escape_single "as\"dd") ;
  ()


let t_nulls_allowed_in_db () =
  clear_test_data () ;
  let ops =
    [ Op.CreateDB (dbid, pos, "MyDB")
    ; Op.AddDBCol (dbid, colnameid, coltypeid)
    ; Op.SetDBColName (dbid, colnameid, "x")
    ; Op.SetDBColType (dbid, coltypeid, "Str") ]
  in
  let ast =
    "(let old (DB::set_v1 (obj (x null)) 'hello' MyDB)
               (let new (`DB::get_v1 'hello' MyDB)
                 (== old new)))"
  in
  check_dval "equal_after_roundtrip" (DBool true) (exec_handler ~ops ast)


let t_db_add_roundtrip () =
  clear_test_data () ;
  let ops =
    [ Op.CreateDB (dbid, pos, "MyDB")
    ; Op.AddDBCol (dbid, colnameid, coltypeid)
    ; Op.SetDBColName (dbid, colnameid, "x")
    ; Op.SetDBColType (dbid, coltypeid, "Str") ]
  in
  let ast =
    "(let old (obj (x null))
       (let key (DB::add_v0 old MyDB)
         (`DB::get_v1 key MyDB)))"
  in
  check_dval
    "equal_after_roundtrip"
    (DObj (DvalMap.of_alist_exn [("x", DNull)]))
    (exec_handler ~ops ast)


let t_nulls_added_to_missing_column () =
  (* Test for the hack that columns get null in all rows to start *)
  clear_test_data () ;
  let ops =
    [ Op.CreateDB (dbid, pos, "MyDB")
    ; Op.AddDBCol (dbid, colnameid, coltypeid)
    ; Op.SetDBColName (dbid, colnameid, "x")
    ; Op.SetDBColType (dbid, coltypeid, "Str") ]
  in
  ignore (exec_handler ~ops "(DB::set_v1 (obj (x 'v')) 'i' MyDB)") ;
  let ops =
    ops
    @ [ Op.AddDBCol (dbid, colnameid2, coltypeid2)
      ; Op.SetDBColName (dbid, colnameid2, "y")
      ; Op.SetDBColType (dbid, coltypeid2, "Str") ]
  in
  check_dval
    "equal_after_fetchall"
    (DList
       [ Dval.dstr_of_string_exn "i"
       ; DObj
           (DvalMap.of_alist_exn
              [("x", Dval.dstr_of_string_exn "v"); ("y", DNull)]) ])
    (exec_handler ~ops "(List::head (DB::getAllWithKeys_v1 MyDB))")


let t_unsafe_dval_of_yojson_doesnt_care_about_order () =
  check_dval
    "dval_of_json_string doesn't care about key order"
    (Dval.unsafe_dval_of_json_string
       "{
         \"type\": \"url\",
         \"value\": \"https://example.com\"
        }")
    (Dval.unsafe_dval_of_json_string
       "{
         \"value\": \"https://example.com\",
         \"type\": \"url\"
        }")


let t_dval_yojson_roundtrips () =
  let unsafe_rt v =
    v
    |> Dval.unsafe_dval_to_yojson
    |> Dval.unsafe_dval_of_yojson
    |> Result.ok_or_failwith
  in
  (* Don't really need to check this but what harm *)
  let safe_rt v =
    v |> dval_to_yojson |> dval_of_yojson |> Result.ok_or_failwith
  in
  let check name (v : dval) =
    check_dval name v (safe_rt v) ;
    check_dval ("unsafe " ^ name) v (unsafe_rt v) ;
    ()
  in
  check "int" (DInt 5) ;
  check "int" (DInt 5) ;
  check "obj" (DObj (DvalMap.of_alist_exn [("foo", DInt 5)])) ;
  check "date" (DDate (Time.of_string "2018-09-14T00:31:41Z")) ;
  check "incomplete" DIncomplete ;
  check "float" (DFloat 7.2) ;
  check "true" (DBool true) ;
  check "false" (DBool false) ;
  check "string" (Dval.dstr_of_string_exn "incredibly this was broken") ;
  check "null" DNull ;
  check "id" (DID (Util.uuid_of_string "7d9e5495-b068-4364-a2cc-3633ab4d13e6")) ;
  check
    "uuid"
    (DUuid (Util.uuid_of_string "7d9e5495-b068-4364-a2cc-3633ab4d13e6")) ;
  check "title" (DTitle "some title") ;
  check "errorrail" (DErrorRail (DInt 5)) ;
  check "option" (DOption OptNothing) ;
  check "option" (DOption (OptJust (DInt 15))) ;
  check "db" (DDB "Visitors") ;
  check "list" (DList [DDB "Visitors"; DInt 4]) ;
  check "redirect" (DResp (Redirect "/home", DNull)) ;
  check
    "httpresponse"
    (DResp (Response (200, []), Dval.dstr_of_string_exn "success")) ;
  check
    "weird assoc 1"
    (DObj
       (DvalMap.of_alist_exn
          [("type", Dval.dstr_of_string_exn "weird"); ("value", DNull)])) ;
  check
    "weird assoc 2"
    (DObj
       (DvalMap.of_alist_exn
          [ ("type", Dval.dstr_of_string_exn "weird")
          ; ("value", Dval.dstr_of_string_exn "x") ])) ;
  ()


let t_password_hashing_and_checking_works () =
  let ast =
    "(let password 'password'
               (Password::check (Password::hash password)
               password))"
  in
  check_dval
    "A `Password::hash'd string `Password::check's against itself."
    (exec_ast ast)
    (DBool true)


let t_password_hash_db_roundtrip () =
  clear_test_data () ;
  let ops =
    [ Op.CreateDB (dbid, pos, "Passwords")
    ; Op.AddDBCol (dbid, colnameid, coltypeid)
    ; Op.SetDBColName (dbid, colnameid, "password")
    ; Op.SetDBColType (dbid, coltypeid, "Password") ]
  in
  let ast =
    "(let pw (Password::hash 'password')
               (let _ (DB::insert (obj (password pw)) Passwords)
                 (let fetched (. (List::head (DB::fetchAll Passwords)) password)
                   (pw fetched))))"
  in
  AT.check
    AT.int
    "A Password::hash'd string can get stored in and retrieved from a user database."
    0
    ( match exec_handler ~ops ast with
    | DList [p1; p2] ->
        compare_dval p1 p2
    | _ ->
        1 )


let t_passwords_dont_serialize () =
  let password = DPassword (Bytes.of_string "x") in
  AT.check
    AT.bool
    "Passwords don't serialize by default"
    true
    (let serialized =
       password
       |> Dval.unsafe_dval_to_yojson
       (* ~redact:true by default *)
       |> Yojson.Safe.sort
     in
     match serialized with
     | `Assoc [("type", `String "password"); ("value", `Null)] ->
         true
     | _ ->
         false)


let t_passwords_serialize () =
  let password = DPassword (Bytes.of_string "x") in
  AT.check
    (AT.option AT.string)
    "Passwords serialize if you turn off redaction "
    (Some "x")
    (let serialized =
       password |> Dval.unsafe_dval_to_yojson ~redact:false |> Yojson.Safe.sort
     in
     match serialized with
     | `Assoc [("type", `String "password"); ("value", `String x)] ->
         Some (B64.decode x)
     | _ ->
         None)


let t_password_json_round_trip_forwards () =
  let password = DPassword (Bytes.of_string "x") in
  check_dval
    "Passwords serialize and deserialize if there's no redaction."
    password
    ( password
    |> Dval.unsafe_dval_to_json_string ~redact:false
    |> Dval.unsafe_dval_of_json_string )


let t_password_json_round_trip_backwards () =
  let json =
    "x"
    |> Bytes.of_string
    |> fun p -> DPassword p |> Dval.unsafe_dval_to_json_string ~redact:false
  in
  AT.check
    AT.string
    "Passwords deserialize and serialize if there's no redaction."
    json
    ( json
    |> Dval.unsafe_dval_of_json_string
    |> Dval.unsafe_dval_to_json_string ~redact:false )


let t_incomplete_propagation () =
  check_dval
    "Fn with incomplete return incomplete"
    DIncomplete
    (exec_ast "(List::head _)") ;
  check_dval
    "Incompletes stripped from lists"
    (DList [DInt 5; DInt 6])
    (exec_ast "(5 6 (List::head _))") ;
  check_dval
    "Blanks stripped from lists"
    (DList [DInt 5; DInt 6])
    (exec_ast "(5 6 _)") ;
  check_dval
    "Blanks stripped from objects"
    (DObj (DvalMap.of_alist_exn [("m", DInt 5); ("n", DInt 6)]))
    (exec_ast "(obj (i _) (m 5) (j (List::head _)) (n 6))") ;
  check_dval
    "incomplete if conds are incomplete"
    DIncomplete
    (exec_ast "(if _ 5 6)") ;
  check_dval
    "blanks in threads are ignored"
    (DInt 8)
    (exec_ast "(| 5 _ (+ 3))") ;
  check_dval
    "incomplete in the middle of a thread is skipped"
    (DInt 8)
    (exec_ast "(| 5 (+ _) (+ 3))") ;
  check_dval
    "incomplete at the end of a thread is skipped"
    (DInt 5)
    (exec_ast "(| 5 (+ _))") ;
  check_dval "empty thread is incomplete" DIncomplete (exec_ast "(|)") ;
  check_dval
    "incomplete obj in field access is incomplete"
    DIncomplete
    (exec_ast "(. (List::head _) field)") ;
  check_dval
    "incomplete name in field access is incomplete"
    DIncomplete
    (exec_ast "(. (obj (i 5)) _)") ;
  ()


let t_html_escaping () =
  check_dval
    "html escaping works"
    (* TODO: add back in check that `'` is correctly escaped. It didn't
     * play nice with our hacky `'` removal in the DSL parser *)
    (Dval.dstr_of_string_exn "test&lt;&gt;&amp;&quot;")
    (exec_ast "(String::htmlEscape 'test<>&\\\"')")


let t_curl_file_urls () =
  AT.check
    (AT.option AT.string)
    "aaa"
    (* Before we limited the protocols for curl, .info.error was "",
       since Httpclient.http_call checked for a 2xx HTTP code. But the file
       contents ended up in the error message. Now we've restricted the URL
       protocols, so we get CURLE_UNSUPPORTED_PROTOCOL before a request
       is even sent. *)
    (Some "Unsupported protocol")
    ( try
        ignore
          (Httpclient.http_call
             "file://localhost/etc/passwd"
             []
             Httpclient.GET
             []
             "") ;
        None
      with
    | Exception.DarkException i ->
        List.Assoc.find i.info ~equal:( = ) "error"
    | _ ->
        None )


let t_authenticate_user () =
  AT.check
    AT.bool
    "Account.authenticate_user works for the test user"
    true
    ( Account.authenticate "test" "fVm2CUePzGKCwoEQQdNJktUQ"
    && (not (Account.authenticate "test_unhashed" "fVm2CUePzGKCwoEQQdNJktUQ"))
    && (not (Account.authenticate "test" "no"))
    && not (Account.authenticate "test_unhashed" "no") )


let t_uuid_db_roundtrip () =
  clear_test_data () ;
  let ops =
    [ Op.CreateDB (dbid, pos, "Ids")
    ; Op.AddDBCol (dbid, colnameid, coltypeid)
    ; Op.SetDBColName (dbid, colnameid, "uu")
    ; Op.SetDBColType (dbid, coltypeid, "UUID") ]
  in
  let ast =
    "(let i (Uuid::generate)
               (let _ (DB::insert (obj (uu i)) Ids)
                 (let fetched (. (List::head (DB::fetchAll Ids)) uu)
                   (i fetched))))"
  in
  AT.check
    AT.int
    "A generated UUID can round-trip from the DB"
    0
    ( match exec_handler ~ops ast with
    | DList [p1; p2] ->
        compare_dval p1 p2
    | _ ->
        1 )


let t_uuid_string_roundtrip () =
  let ast =
    "(let i (Uuid::generate)
               (let s (toString i)
                 (let parsed (String::toUUID s)
                   (i parsed))))"
  in
  AT.check
    AT.int
    "A generated id can round-trip"
    0
    (match exec_ast ast with DList [p1; p2] -> compare_dval p1 p2 | _ -> 1)


let t_should_use_https () =
  AT.check
    (AT.list AT.bool)
    "should_use_https works"
    (List.map
       ~f:(fun x -> Webserver.should_use_https (Uri.of_string x))
       [ "http://builtwithdark.com"
       ; "http://test.builtwithdark.com"
       ; "http://localhost"
       ; "http://test.localhost" ])
    [true; true; false; false]


let t_redirect_to () =
  AT.check
    (AT.list (AT.option AT.string))
    "redirect_to works"
    (List.map
       ~f:(fun x ->
         x
         |> Uri.of_string
         |> Webserver.redirect_to
         |> Option.map ~f:Uri.to_string )
       [ "http://example.com"
       ; "http://builtwithdark.com"
       ; "https://builtwithdark.com"
       ; "http://test.builtwithdark.com"
       ; "https://test.builtwithdark.com"
       ; "http://test.builtwithdark.com/x/y?z=a" ])
    [ None
    ; Some "https://builtwithdark.com"
    ; None
    ; Some "https://test.builtwithdark.com"
    ; None
    ; Some "https://test.builtwithdark.com/x/y?z=a" ]


let t_errorrail_simple () =
  check_dval
    "rail"
    (DErrorRail (DOption OptNothing))
    (exec_ast "(`List::last_v1 [])") ;
  check_dval "no rail" (DOption OptNothing) (exec_ast "(Dict::get_v1 {} 'i')") ;
  check_dval
    "no rail deeply nested"
    (DInt 8)
    (exec_ast
       "(| (5)
                  (`List::head_v1)
                  (+ 3)
                  (\\x -> (if (> (+ x 4) 1) x (+ 1 x)))
               )") ;
  check_dval
    "to rail deeply nested"
    (DErrorRail (DOption OptNothing))
    (exec_ast
       "(| ()
                  (`List::head_v1)
                  (+ 3)
                  (\\x -> (if (> (+ x 4) 1) x (+ 1 x)))
               )") ;
  ()


let t_errorrail_toplevel () =
  check_dval
    "Errorrail goes to 404"
    (DResp (Response (404, []), Dval.dstr_of_string_exn "Not found"))
    (exec_handler
       "(| ()
                      (`List::head_v1)
                      (+ 3)
                      (\\x -> (if (> (+ x 4) 1) x (+ 1 x)))
                    )") ;
  check_dval
    "No errorrail goes to option"
    (DOption OptNothing)
    (exec_handler "(List::head_v1 [])") ;
  ()


let t_errorrail_userfn () =
  check_dval
    "userfn unwraps"
    (DOption OptNothing)
    (exec_userfn
       "(| ()
                     (`List::head_v1)
                     (+ 3)
                     (\\x -> (if (> (+ x 4) 1) x (+ 1 x)))
                   )") ;
  ()


let t_nothing () =
  check_dval "can specifiy nothing" (DOption OptNothing) (exec_ast "nothing") ;
  check_dval
    "nothing works as expected"
    (DBool true)
    (exec_ast "(== (List::head_v1 []) nothing)") ;
  ()


let t_authenticate_then_handle_code_and_cookie () =
  (* basic auth headers *)
  let basic a b = Header.add_authorization (Header.init ()) (`Basic (a, b)) in
  (* sample execution id, makes grepping test logs easier *)
  let test_id = Types.id_of_int 1234 in
  (* uri doesn't matter very much since this should be uri-agnostic *)
  (* takes a req, returns the status code and the  parameters for Set-cookie: __session=whatever; [...] *)
  let ath_cookie (req : Req.t) : int * string option =
    Lwt_main.run
      (let%lwt () = Nocrypto_entropy_lwt.initialize () in
       let%lwt resp, _ =
         Webserver.authenticate_then_handle
           ~execution_id:test_id
           (fun ~session ~csrf_token req ->
             Webserver.respond ~execution_id:test_id `OK "test handler" )
           req
       in
       let code = resp |> Resp.status |> Code.code_of_status in
       resp
       |> Resp.headers
       |> (fun x -> Header.get x "set-cookie")
       |> (fun x ->
            Option.bind x ~f:(fun sc ->
                let first, params = String.lsplit2_exn ~on:';' sc in
                let name, value = String.lsplit2_exn ~on:'=' first in
                (* make sure some other cookie isn't getting set *)
                if name = "__session"
                then Some (String.lstrip params)
                else None ) )
       |> fun x -> return (code, x))
  in
  AT.check
    (AT.list (AT.pair AT.int (AT.option AT.string)))
    "authenticate_then_handle sets status codes and cookies correctly"
    (List.map
       ~f:ath_cookie
       (* valid basic auth login on darklang.com *)
       [ Req.make
           ~headers:(basic "test" "fVm2CUePzGKCwoEQQdNJktUQ")
           (Uri.of_string "http://darklang.com/a/test")
         (* valid basic auth login on localhost *)
       ; Req.make
           ~headers:(basic "test" "fVm2CUePzGKCwoEQQdNJktUQ")
           (Uri.of_string "http://darklang.localhost/a/test")
         (* invalid basic auth logins *)
       ; Req.make
           ~headers:(basic "test" "")
           (Uri.of_string "http://darklang.com/a/test")
       ; Req.make
           ~headers:(basic "" "fVm2CUePzGKCwoEQQdNJktUQ")
           (Uri.of_string "http://darklang.com/a/test")
         (* plain request, no auth *)
       ; Req.make (Uri.of_string "http://test.builtwithdark.com/a/test") ])
    [ (200, Some "Max-Age=604800; path=/; secure; httponly")
    ; (200, Some "Max-Age=604800; path=/; httponly")
    ; (401, None)
    ; (401, None)
    ; (401, None) ]


let t_check_csrf_then_handle () =
  (* csrf header *)
  let csrf token = Header.of_list [("X-CSRF-Token", token)] in
  let test_session = Lwt_main.run (Auth.Session.new_for_username "test") in
  let correct_token = Auth.Session.csrf_token_for test_session in
  (* sample execution id, makes grepping test logs easier *)
  let test_id = Types.id_of_int 1234 in
  (* Fake URL; this should be url-agnostic *)
  let url = Uri.of_string "http://darklang.com/a/test" in
  let ccth ((username, req) : string * Req.t) : int =
    Lwt_main.run
      (let%lwt () = Nocrypto_entropy_lwt.initialize () in
       let%lwt resp, _ =
         Webserver.check_csrf_then_handle
           ~execution_id:test_id
           ~session:test_session
           (fun req ->
             Webserver.respond ~execution_id:test_id `OK "test handler" )
           req
       in
       resp |> Resp.status |> Code.code_of_status |> return)
  in
  AT.check
    (AT.list AT.int)
    "authenticate_then_handle sets status codes and cookies correctly"
    (List.map
       ~f:ccth
       (* GET works, with no token *)
       [ ("test", Req.make ~meth:`GET url) (* POST works with the right token *)
       ; ("test", Req.make ~headers:(csrf correct_token) ~meth:`POST url)
         (* But not with no token *)
       ; ("test", Req.make ~meth:`POST url) (* And not with the wrong token. *)
       ; ("test", Req.make ~headers:(csrf "x") ~meth:`POST url) ])
    [200; 200; 401; 401]


let admin_handler_code
    ?(meth = `GET) ?(body = "") ?(csrf = true) (username, endpoint) =
  (* sample execution id, makes grepping test logs easier *)
  let test_id = Types.id_of_int 1234 in
  let session = Lwt_main.run (Auth.Session.new_for_username username) in
  Lwt_main.run
    (let stop, stopper = Lwt.wait () in
     let uri =
       Uri.of_string ("http://builtwithdark.localhost:8000" ^ endpoint)
     in
     let headers =
       Header.of_list
         ( if csrf
         then [("X-CSRF-Token", Auth.Session.csrf_token_for session)]
         else [] )
     in
     let%lwt () = Nocrypto_entropy_lwt.initialize () in
     let%lwt resp, _ =
       Webserver.admin_handler
         ~execution_id:test_id
         ~uri
         ~stopper
         ~body
         ~session
         ~csrf_token:(Auth.Session.csrf_token_for session)
         (Req.make ~meth ~headers uri)
     in
     resp |> Resp.status |> Code.code_of_status |> return)


let t_admin_handler_ui () =
  let ah_ui_response (username, canvas) =
    admin_handler_code (username, "/a/" ^ canvas ^ "/")
  in
  AT.check
    (AT.list AT.int)
    "UI routes in admin_handler check authorization correctly."
    (List.map
       ~f:ah_ui_response
       [ ("test", "test") (* everyone can edit sample *)
       ; ("test", "sample") (* a la dabblefox *)
       ; ("test", "test-something")
         (* arbitrary canvas belonging to another user *)
       ; ("test", "test_admin") (* admin can look at test *)
       ; ("test_admin", "test") ])
    [200; 200; 200; 401; 200]


let t_admin_handler_api () =
  let ah_api_response (username, endpoint, body) =
    admin_handler_code ~meth:`POST ~body (username, endpoint)
  in
  AT.check
    (AT.list AT.int)
    "/api/ routes in admin_handler check authorization correctly."
    (List.map
       ~f:ah_api_response
       [ ("test", "/api/test/initial_load", "")
       ; ("test", "/api/test_admin/initial_load", "") ])
    [200; 401]


let t_db_write_deprecated_read_new () =
  clear_test_data () ;
  let ops =
    [ Op.CreateDB (dbid, pos, "MyDB")
    ; Op.AddDBCol (dbid, colnameid, coltypeid)
    ; Op.SetDBColName (dbid, colnameid, "x")
    ; Op.SetDBColType (dbid, coltypeid, "Str") ]
  in
  (* DID and DUUID deliberately do not unify, but we don't want to break
   * the contract that the old DB functions return DID, so we have to stringify *)
  let ast =
    "(let old (DB::insert (obj (x 'foo')) MyDB)
              (let stringified_id (toString (. old id))
               (let new (`DB::get_v1 stringified_id MyDB)
                (let mutated_new (assoc new 'id' stringified_id)
                 (let mutated_old (assoc old 'id' stringified_id)
                  (== mutated_new mutated_old))))))"
  in
  check_dval "equal_after_roundtrip" (DBool true) (exec_handler ~ops ast)


let t_db_read_deprecated_write_new_duuid () =
  clear_test_data () ;
  let ops =
    [ Op.CreateDB (dbid, pos, "MyDB")
    ; Op.AddDBCol (dbid, colnameid, coltypeid)
    ; Op.SetDBColName (dbid, colnameid, "x")
    ; Op.SetDBColType (dbid, coltypeid, "Str") ]
  in
  let ast =
    "(let new_write (DB::set_v1 (obj (x 'foo')) (toString (Uuid::generate)) MyDB)
               (let old_read (DB::fetchOneBy 'foo' 'x' MyDB)
                 (let mutated_old_read (dissoc old_read 'id')
                   ((== new_write mutated_old_read) (. old_read id)))))"
  in
  let result = exec_handler ~ops ast in
  AT.check
    AT.int
    "Deprecated reads from an object with a new write give expected value and right type"
    0
    ( match result with
    | DList [DBool true; a] when Dval.tipe_of a = TID ->
        0
    | _ ->
        1 )


let t_db_new_query_v2_works () =
  clear_test_data () ;
  let ops =
    [ Op.CreateDB (dbid, pos, "MyDB")
    ; Op.AddDBCol (dbid, colnameid, coltypeid)
    ; Op.SetDBColName (dbid, colnameid, "x")
    ; Op.SetDBColType (dbid, coltypeid, "Str")
    ; Op.AddDBCol (dbid, colnameid2, coltypeid2)
    ; Op.SetDBColName (dbid, colnameid2, "y")
    ; Op.SetDBColType (dbid, coltypeid2, "Str") ]
  in
  let ast =
    "(let dontfind (DB::set_v1 (obj (x 'foo') (y 'bar')) 'hello' MyDB)
               (let hopetofind (DB::set_v1 (obj (x 'bar') (y 'foo')) 'findme' MyDB)
                (let results (DB::query_v2 (obj (x 'bar')) MyDB)
                 (== (hopetofind) results))))"
  in
  check_dval "equal_after_roundtrip" (DBool true) (exec_handler ~ops ast)


let t_db_set_does_upsert () =
  clear_test_data () ;
  let ops =
    [ Op.CreateDB (dbid, pos, "MyDB")
    ; Op.AddDBCol (dbid, colnameid, coltypeid)
    ; Op.SetDBColName (dbid, colnameid, "x")
    ; Op.SetDBColType (dbid, coltypeid, "Str") ]
  in
  let ast =
    "(let old (DB::set_v1 (obj (x 'foo')) 'hello' MyDB)
               (let new (DB::set_v1 (obj (x 'bar')) 'hello' MyDB)
                (let results (DB::getAllWithKeys_v1 MyDB)
                 (== (('hello' new)) results))))"
  in
  check_dval "equal_after_roundtrip" (DBool true) (exec_handler ~ops ast)


let t_db_get_all_with_keys_works () =
  clear_test_data () ;
  let ops =
    [ Op.CreateDB (dbid, pos, "MyDB")
    ; Op.AddDBCol (dbid, colnameid, coltypeid2)
    ; Op.SetDBColName (dbid, colnameid, "x")
    ; Op.SetDBColType (dbid, coltypeid2, "Str") ]
  in
  let ast =
    "(let one (DB::set_v1 (obj (x 'foo')) 'one' MyDB)
              (let two (DB::set_v1 (obj (x 'bar')) 'two' MyDB)
               (let results (DB::getAllWithKeys_v1 MyDB)
                (== (('one' one) ('two' two)) results))))"
  in
  check_dval "equal_after_roundtrip" (DBool true) (exec_handler ~ops ast)


let t_db_deprecated_belongs_to_works () =
  clear_test_data () ;
  let ops =
    [ Op.CreateDB (dbid, pos, "MyDB")
    ; Op.AddDBCol (dbid, colnameid, coltypeid)
    ; Op.SetDBColName (dbid, colnameid, "x")
    ; Op.SetDBColType (dbid, coltypeid, "Str")
    ; Op.CreateDB (dbid2, pos, "SecondDB")
    ; Op.AddDBCol (dbid2, colnameid2, coltypeid2)
    ; Op.SetDBColName (dbid2, colnameid2, "y")
    ; Op.SetDBColType (dbid2, coltypeid2, "Int")
    ; Op.AddDBCol (dbid, colnameid3, coltypeid3)
    ; Op.SetDBColName (dbid, colnameid3, "relation")
    ; Op.SetDBColType (dbid, coltypeid3, "SecondDB") ]
  in
  let ast =
    "(let oldin (DB::insert (obj (x 'foo') (relation (obj (y 4)))) MyDB)
               (List::head (DB::fetchAll MyDB)))"
  in
  let result = exec_handler ~ops ast in
  AT.check
    AT.int
    "Deprecated BelongsTo works"
    0
    ( match result with
    | DObj o ->
      ( match (DvalMap.find o "x", DvalMap.find o "relation") with
      | Some (DStr "foo"), Some (DObj inner) ->
        (match DvalMap.find inner "y" with Some (DInt 4) -> 0 | _ -> 1)
      | _ ->
          1 )
    | _ ->
        1 )


let t_db_deprecated_has_many_works () =
  clear_test_data () ;
  let ops =
    [ Op.CreateDB (dbid, pos, "MyDB")
    ; Op.AddDBCol (dbid, colnameid, coltypeid)
    ; Op.SetDBColName (dbid, colnameid, "x")
    ; Op.SetDBColType (dbid, coltypeid, "Str")
    ; Op.CreateDB (dbid2, pos, "SecondDB")
    ; Op.AddDBCol (dbid2, colnameid2, coltypeid2)
    ; Op.SetDBColName (dbid2, colnameid2, "y")
    ; Op.SetDBColType (dbid2, coltypeid2, "Int")
    ; Op.AddDBCol (dbid, colnameid3, coltypeid3)
    ; Op.SetDBColName (dbid, colnameid3, "relations")
    ; Op.SetDBColType (dbid, coltypeid3, "[SecondDB]") ]
  in
  let ast =
    "(let oldin (DB::insert (obj (x 'foo') (relations ((obj (y 4)) (obj (y 6))))) MyDB)
               (List::head (DB::fetchAll MyDB)))"
  in
  let result = exec_handler ~ops ast in
  AT.check
    AT.int
    "Deprecated HasMany works"
    0
    ( match result with
    | DObj o ->
      ( match (DvalMap.find o "x", DvalMap.find o "relations") with
      | Some (DStr "foo"), Some (DList inners) ->
        ( match inners with
        | [DObj fst; DObj snd] ->
          ( try
              let sorted_list =
                List.sort
                  ~compare:compare_dval
                  [DvalMap.find_exn fst "y"; DvalMap.find_exn snd "y"]
              in
              match sorted_list with [DInt 4; DInt 6] -> 0 | _ -> 1
            with e -> 1 )
        | _ ->
            1 )
      | _ ->
          1 )
    | _ ->
        1 )


let t_db_deprecated_fetch_by_works () =
  clear_test_data () ;
  let ops =
    [ Op.CreateDB (dbid, pos, "MyDB")
    ; Op.AddDBCol (dbid, colnameid, coltypeid)
    ; Op.SetDBColName (dbid, colnameid, "x")
    ; Op.SetDBColType (dbid, coltypeid, "Str")
    ; Op.AddDBCol (dbid, colnameid2, coltypeid2)
    ; Op.SetDBColName (dbid, colnameid2, "sort_by")
    ; Op.SetDBColType (dbid, coltypeid2, "Int") ]
  in
  (* sorting to ensure the test isn't flakey *)
  let ast =
    "(let one (DB::insert (obj (x 'foo') (sort_by 0)) MyDB)
              (let two (DB::insert (obj (x 'bar') (sort_by 1)) MyDB)
               (let three (DB::insert (obj (x 'bar') (sort_by 2)) MyDB)
                (let fetched (List::sortBy (DB::fetchBy 'bar' 'x' MyDB) (\\x -> (. x sort_by)))
                (== (two three) fetched)))))"
  in
  check_dval "equal_after_roundtrip" (DBool true) (exec_handler ~ops ast)


let t_db_deprecated_fetch_by_id_works () =
  clear_test_data () ;
  let ops =
    [ Op.CreateDB (dbid, pos, "MyDB")
    ; Op.AddDBCol (dbid, colnameid, coltypeid)
    ; Op.SetDBColName (dbid, colnameid, "x")
    ; Op.SetDBColType (dbid, coltypeid, "Str") ]
  in
  let ast =
    "(let one (DB::insert (obj (x 'foo')) MyDB)
              (let fetched (DB::fetchOneBy (. one id) 'id' MyDB)
                (== one fetched)))"
  in
  check_dval "equal_after_roundtrip" (DBool true) (exec_handler ~ops ast)


let t_db_get_many_works () =
  clear_test_data () ;
  let ops =
    [ Op.CreateDB (dbid, pos, "MyDB")
    ; Op.AddDBCol (dbid, colnameid, coltypeid)
    ; Op.SetDBColName (dbid, colnameid, "x")
    ; Op.SetDBColType (dbid, coltypeid, "Str") ]
  in
  let ast =
    "(let one (DB::set_v1 (obj (x 'foo')) 'first' MyDB)
              (let two (DB::set_v1 (obj (x 'bar')) 'second' MyDB)
               (let fetched (DB::getMany_v1 ('first' 'second') MyDB)
                (== (('first' one) ('second' two)) fetched))))"
  in
  check_dval "equal_after_roundtrip" (DBool true) (exec_handler ~ops ast)


let t_db_queryWithKey_works_with_many () =
  clear_test_data () ;
  let ops =
    [ Op.CreateDB (dbid, pos, "MyDB")
    ; Op.AddDBCol (dbid, colnameid, coltypeid)
    ; Op.SetDBColName (dbid, colnameid, "x")
    ; Op.SetDBColType (dbid, coltypeid, "Str")
    ; Op.AddDBCol (dbid, colnameid2, coltypeid2)
    ; Op.SetDBColName (dbid, colnameid2, "sort_by")
    ; Op.SetDBColType (dbid, coltypeid2, "Int") ]
  in
  (* sorting to ensure the test isn't flakey *)
  let ast =
    "(let one (DB::set_v1 (obj (x 'foo') (sort_by 0)) 'one' MyDB)
              (let two (DB::set_v1 (obj (x 'bar') (sort_by 1)) 'two' MyDB)
               (let three (DB::set_v1 (obj (x 'bar') (sort_by 2)) 'three' MyDB)
                (let fetched (List::sortBy (DB::queryWithKey_v1 (obj (x 'bar')) MyDB) (\\x -> (. (List::last x) sort_by)))
                 (== (('two' two) ('three' three)) fetched)))))"
  in
  check_dval "equal_after_roundtrip" (DBool true) (exec_handler ~ops ast)


let t_db_deprecated_delete_works () =
  clear_test_data () ;
  let ops =
    [ Op.CreateDB (dbid, pos, "MyDB")
    ; Op.AddDBCol (dbid, colnameid, coltypeid)
    ; Op.SetDBColName (dbid, colnameid, "x")
    ; Op.SetDBColType (dbid, coltypeid, "Str") ]
  in
  let ast =
    "(let one (DB::insert (obj (x 'foo')) MyDB)
              (let fetched (DB::delete one MyDB)
               (== 0 (List::length (DB::fetchAll MyDB)))))"
  in
  check_dval "equal_after_roundtrip" (DBool true) (exec_handler ~ops ast)


let t_db_deprecated_update_works () =
  clear_test_data () ;
  let ops =
    [ Op.CreateDB (dbid, pos, "MyDB")
    ; Op.AddDBCol (dbid, colnameid, coltypeid)
    ; Op.SetDBColName (dbid, colnameid, "x")
    ; Op.SetDBColType (dbid, coltypeid, "Str") ]
  in
  let ast =
    "(let one (DB::insert (obj (x 'foo')) MyDB)
              (let update (DB::update (assoc one 'x' 'bar') MyDB)
               (== 1 (List::length (DB::fetchAll MyDB)))))"
  in
  check_dval "equal_after_roundtrip" (DBool true) (exec_handler ~ops ast)


let t_db_get_returns_nothing () =
  clear_test_data () ;
  let ops =
    [ Op.CreateDB (dbid, pos, "MyDB")
    ; Op.AddDBCol (dbid, colnameid, coltypeid)
    ; Op.SetDBColName (dbid, colnameid, "x")
    ; Op.SetDBColType (dbid, coltypeid, "Str") ]
  in
  check_dval
    "get_returns_nothing"
    (DOption OptNothing)
    (exec_handler ~ops "(DB::get_v1 'lol' MyDB)")


let t_feature_flags_work () =
  check_dval "flag shows new for true" (DInt 1) (exec_ast "(flag _ true 2 1)") ;
  check_dval
    "flag shows old for false"
    (DInt 2)
    (exec_ast "(flag _ false 2 1)") ;
  check_dval
    "flag shows old for incomplete cond"
    (DInt 2)
    (exec_ast "(flag _ _ 2 1)") ;
  check_dval "flag shows old for null" (DInt 2) (exec_ast "(flag _ null 2 1)") ;
  check_dval
    "flag shows old for error"
    (DInt 2)
    (exec_ast "(flag _ (List::head) 2 1)") ;
  check_dval
    "flag shows old for errorrail"
    (DInt 2)
    (exec_ast "(flag _ (`List::head []) 2 1)") ;
  check_dval
    "flag shows old for object"
    (DInt 2)
    (exec_ast "(flag _ (obj (x true)) 2 1)") ;
  check_dval "flag shows old for list" (DInt 2) (exec_ast "(flag _ [] 2 1)") ;
  ()


let t_db_queryOne_works () =
  clear_test_data () ;
  let ops =
    [ Op.CreateDB (dbid, pos, "MyDB")
    ; Op.AddDBCol (dbid, colnameid, coltypeid)
    ; Op.SetDBColName (dbid, colnameid, "x")
    ; Op.SetDBColType (dbid, coltypeid, "Str") ]
  in
  let ast =
    "(let one (DB::set_v1 (obj (x 'foo')) 'first' MyDB)
              (DB::queryOne_v1 (obj (x 'foo')) MyDB))"
  in
  check_dval
    "equal_after_roundtrip"
    (DOption
       (OptJust (DObj (DvalMap.singleton "x" (Dval.dstr_of_string_exn "foo")))))
    (exec_handler ~ops ast)


let t_db_queryOne_returns_nothing_if_none () =
  clear_test_data () ;
  let ops =
    [ Op.CreateDB (dbid, pos, "MyDB")
    ; Op.AddDBCol (dbid, colnameid, coltypeid)
    ; Op.SetDBColName (dbid, colnameid, "x")
    ; Op.SetDBColType (dbid, coltypeid, "Str") ]
  in
  let ast =
    "(let one (DB::set_v1 (obj (x 'foo')) 'first' MyDB)
              (DB::queryOne_v1 (obj (x 'bar')) MyDB))"
  in
  check_dval
    "equal_after_roundtrip"
    (DOption OptNothing)
    (exec_handler ~ops ast)


let t_db_queryOne_returns_nothing_multiple () =
  clear_test_data () ;
  let ops =
    [ Op.CreateDB (dbid, pos, "MyDB")
    ; Op.AddDBCol (dbid, colnameid, coltypeid)
    ; Op.SetDBColName (dbid, colnameid, "x")
    ; Op.SetDBColType (dbid, coltypeid, "Str") ]
  in
  let ast =
    "(let one (DB::set_v1 (obj (x 'foo')) 'first' MyDB)
              (let one (DB::set_v1 (obj (x 'foo')) 'second' MyDB)
               (DB::queryOne_v1 (obj (x 'foo')) MyDB)))"
  in
  check_dval
    "equal_after_roundtrip"
    (DOption OptNothing)
    (exec_handler ~ops ast)


let t_db_queryOneWithKey_works () =
  clear_test_data () ;
  let ops =
    [ Op.CreateDB (dbid, pos, "MyDB")
    ; Op.AddDBCol (dbid, colnameid, coltypeid)
    ; Op.SetDBColName (dbid, colnameid, "x")
    ; Op.SetDBColType (dbid, coltypeid, "Str") ]
  in
  let ast =
    "(let one (DB::set_v1 (obj (x 'foo')) 'first' MyDB)
              (DB::queryOneWithKey_v1 (obj (x 'foo')) MyDB))"
  in
  check_dval
    "equal_after_roundtrip"
    (DOption
       (OptJust
          (DList
             [ Dval.dstr_of_string_exn "first"
             ; DObj (DvalMap.singleton "x" (Dval.dstr_of_string_exn "foo")) ])))
    (exec_handler ~ops ast)


let t_db_queryOneWithKey_returns_nothing_if_none () =
  clear_test_data () ;
  let ops =
    [ Op.CreateDB (dbid, pos, "MyDB")
    ; Op.AddDBCol (dbid, colnameid, coltypeid)
    ; Op.SetDBColName (dbid, colnameid, "x")
    ; Op.SetDBColType (dbid, coltypeid, "Str") ]
  in
  let ast =
    "(let one (DB::set_v1 (obj (x 'foo')) 'first' MyDB)
              (DB::queryOneWithKey_v1 (obj (x 'bar')) MyDB))"
  in
  check_dval
    "equal_after_roundtrip"
    (DOption OptNothing)
    (exec_handler ~ops ast)


let t_db_queryOneWithKey_returns_nothing_multiple () =
  clear_test_data () ;
  let ops =
    [ Op.CreateDB (dbid, pos, "MyDB")
    ; Op.AddDBCol (dbid, colnameid, coltypeid)
    ; Op.SetDBColName (dbid, colnameid, "x")
    ; Op.SetDBColType (dbid, coltypeid, "Str") ]
  in
  let ast =
    "(let one (DB::set_v1 (obj (x 'foo')) 'first' MyDB)
              (let one (DB::set_v1 (obj (x 'foo')) 'second' MyDB)
               (DB::queryOneWithKey_v1 (obj (x 'foo')) MyDB)))"
  in
  check_dval
    "equal_after_roundtrip"
    (DOption OptNothing)
    (exec_handler ~ops ast)


let t_db_getAll_v2_works () =
  clear_test_data () ;
  let ops =
    [ Op.CreateDB (dbid, pos, "MyDB")
    ; Op.AddDBCol (dbid, colnameid, coltypeid)
    ; Op.SetDBColName (dbid, colnameid, "x")
    ; Op.SetDBColType (dbid, coltypeid, "Str")
    ; Op.AddDBCol (dbid, colnameid2, coltypeid2)
    ; Op.SetDBColName (dbid, colnameid2, "sort_by")
    ; Op.SetDBColType (dbid, coltypeid2, "Int") ]
  in
  (* sorting to ensure the test isn't flakey *)
  let ast =
    "(let one (DB::set_v1 (obj (x 'foo') (sort_by 0)) 'one' MyDB)
              (let two (DB::set_v1 (obj (x 'bar') (sort_by 1)) 'two' MyDB)
               (let three (DB::set_v1 (obj (x 'baz') (sort_by 2)) 'three' MyDB)
                (let fetched (List::sortBy (DB::getAll_v2 MyDB) (\\x -> (. (List::last x) sort_by)))
                 (== (one two three) fetched)))))"
  in
  check_dval "equal_after_roundtrip" (DBool true) (exec_handler ~ops ast)


let t_dark_internal_fns_are_internal () =
  let ast = "(DarkInternal::checkAccess)" in
  let check_access canvas_name =
    match exec_ast ~canvas_name ast with DError _ -> None | dval -> Some dval
  in
  AT.check
    (AT.list (AT.option at_dval))
    "DarkInternal:: functions are internal."
    [check_access "test"; check_access "test_admin"]
    [None; Some DNull]


let t_parsed_request_cookies () =
  let with_headers h =
    Parsed_request.from_request h [] ""
    |> Parsed_request.to_dval
    |> fun v ->
    match v with
    | DObj o ->
        DvalMap.find_exn o "cookies"
    | _ ->
        failwith "didn't end up with 'cookies' in the DObj"
  in
  let with_cookies c = with_headers [("cookie", c)] in
  AT.check
    (AT.list at_dval)
    "Parsed_request.from_request parses cookies correctly."
    [ with_headers []
    ; with_cookies ""
    ; with_cookies "a"
    ; with_cookies "a="
    ; with_cookies "a=b"
    ; with_cookies "a=b;"
    ; with_cookies "a=b; c=d"
    ; with_cookies "a=b; c=d;" ]
    [ Dval.to_dobj []
    ; Dval.to_dobj []
    ; Dval.to_dobj []
    ; Dval.to_dobj [("a", Dval.dstr_of_string_exn "")]
    ; Dval.to_dobj [("a", Dval.dstr_of_string_exn "b")]
    ; Dval.to_dobj [("a", Dval.dstr_of_string_exn "b")]
    ; Dval.to_dobj
        [("a", Dval.dstr_of_string_exn "b"); ("c", Dval.dstr_of_string_exn "d")]
    ; Dval.to_dobj
        [("a", Dval.dstr_of_string_exn "b"); ("c", Dval.dstr_of_string_exn "d")]
    ]


let t_ascii_string_literal_validates_as_utf8 () =
  AT.check
    AT.int
    "ASCII string validates as UTF-8"
    0
    (match Dval.dstr_of_string "foobar" with Some _ -> 0 | _ -> 1)


let t_unicode_replacement_character_utf8_byte_seq_validates_as_utf8 () =
  AT.check
    AT.int
    "Replacement character utf8 multi-byte sequence validates"
    0
    (match Dval.dstr_of_string "\xef\xbf\xbd" with Some _ -> 0 | _ -> 1)


let t_family_emoji_utf8_byte_seq_validates_as_utf8 () =
  AT.check
    AT.int
    "Emoji utf8 multi-byte sequence validates"
    0
    (match Dval.dstr_of_string "\xf0\x9f\x91\xaa" with Some _ -> 0 | _ -> 1)


let t_family_emoji_utf16_byte_seq_fails_validation () =
  AT.check
    AT.int
    "UTF16 representation of family emoji does not validate"
    0
    (match Dval.dstr_of_string "\xd8\x3d\xdc\x6A" with Some _ -> 1 | _ -> 0)


let t_mix_of_ascii_and_utf16_fails_validation () =
  AT.check
    AT.int
    "Mix of valid ASCII followed by a UTF16 byte sequence fails validation"
    0
    ( match Dval.dstr_of_string "hello, \xd8\x3d\xdc\x6A" with
    | Some _ ->
        1
    | _ ->
        0 )


let t_u0000_fails_validation () =
  AT.check
    AT.int
    "String containing U+0000/0x00 fails to validate (due to Postgres quirks)"
    0
    (match Dval.dstr_of_string "hello, \x00" with Some _ -> 1 | _ -> 0)


let t_sanitize_uri_path_with_repeated_slashes () =
  AT.check
    AT.string
    "/foo//bar->/foo/bar"
    (Webserver.sanitize_uri_path "/foo//bar")
    "/foo/bar"


let t_sanitize_uri_path_with_trailing_slash () =
  AT.check AT.string "/foo/->/foo" (Webserver.sanitize_uri_path "/foo/") "/foo"


let t_sanitize_uri_path_with_root_noops () =
  AT.check AT.string "/->/" (Webserver.sanitize_uri_path "/") "/"


let t_sanitize_uri_path_with_repeated_root () =
  AT.check AT.string "//->/" (Webserver.sanitize_uri_path "//") "/"


let t_route_variables_work () =
  AT.check
    (AT.list AT.string)
    "Variables are as expected"
    ["userid"; "cardid"]
    (Http.route_variables "/user/:userid/card/:cardid") ;
  AT.check
    (AT.list (AT.pair AT.string at_dval))
    "Variables are bound as expected"
    [("userid", DStr "myid"); ("cardid", DStr "0")]
    (Http.bind_route_variables_exn
       "/user/myid/card/0"
       ~route:"/user/:userid/card/:cardid") ;
  AT.check
    AT.bool
    "Path matches the route"
    true
    (Http.request_path_matches_route
       "/user/myid/card/0"
       ~route:"/user/:userid/card/:cardid")


let t_route_variables_work_with_stored_events () =
  (* set up test *)
  clear_test_data () ;
  let host = "test-route_variables_works" in
  let oplist = [Op.SetHandler (tlid, pos, http_route_handler)] in
  let c = Canvas.init host oplist in
  Canvas.serialize_only [tlid] !c ;
  let t1 = Util.create_uuid () in
  let desc = ("HTTP", http_request_path, "GET") in
  let route = ("HTTP", http_route, "GET") in
  (* store an event and check it comes out *)
  SE.store_event
    ~canvas_id:!c.id
    ~trace_id:t1
    desc
    (Dval.dstr_of_string_exn "1") ;
  (* check we get back the path for a route with a variable in it *)
  let loaded1 = SE.load_events ~canvas_id:!c.id route in
  check_dval_list
    "load GET events"
    [Dval.dstr_of_string_exn "1"]
    (loaded1 |> List.map ~f:Tuple.T3.get3) ;
  AT.check
    (AT.list AT.string)
    "path returned correctly"
    (loaded1 |> List.map ~f:Tuple.T3.get1)
    [http_request_path] ;
  (* check that the event is not in the 404s *)
  let f404s = Analysis.get_404s ~since:Time.epoch !c in
  AT.check (AT.list (AT.of_pp Stored_event.pp_four_oh_four)) "no 404s" [] f404s ;
  ()


(* ------------------- *)
(* Test setup *)
(* ------------------- *)

let suite =
  [ ("hmac signing works", `Quick, t_hmac_signing)
  ; ("undo", `Quick, t_undo)
  ; ("undo_fns", `Quick, t_undo_fns)
  ; ("int_add_works", `Quick, t_int_add_works)
  ; ("lambda_with_foreach", `Quick, t_lambda_with_foreach)
  ; ("stored_events", `Quick, t_stored_event_roundtrip)
    (* ; "event_queue roundtrip", `Quick, t_event_queue_roundtrip *)
  ; ("bad ssl cert", `Slow, t_bad_ssl_cert)
  ; ("db binary oplist roundtrip", `Quick, t_db_oplist_roundtrip)
  ; ("http oplist roundtrip", `Quick, t_http_oplist_roundtrip)
  ; ("derror roundtrip", `Quick, t_derror_roundtrip)
  ; ("DB case-insensitive roundtrip", `Quick, t_case_insensitive_db_roundtrip)
  ; ( "Good error when inserting badly"
    , `Quick
    , t_inserting_object_to_missing_col_gives_good_error )
  ; ("Stdlib fns work", `Quick, t_stdlib_works)
  ; ( "Multiple copied of same name don't crash"
    , `Quick
    , t_multiple_copies_of_same_name )
  ; ("Feature flags work", `Quick, t_feature_flags_work)
  ; ("Cron should run sanity", `Quick, t_cron_sanity)
  ; ("Cron just ran", `Quick, t_cron_just_ran)
  ; ( "Roundtrip user_data into jsonb using deprecated funcs"
    , `Quick
    , t_roundtrip_user_data_using_deprecated_functions )
  ; ("Test postgres escaping", `Quick, t_escape_pg_escaping)
  ; ("Nulls allowed in DB", `Quick, t_nulls_allowed_in_db)
  ; ("Nulls for missing column", `Quick, t_nulls_added_to_missing_column)
  ; ( "Parsing JSON to DVals doesn't care about key order"
    , `Quick
    , t_unsafe_dval_of_yojson_doesnt_care_about_order )
  ; ( "End-user password hashing and checking works"
    , `Quick
    , t_password_hashing_and_checking_works )
  ; ( "Password hashes can be stored in and retrieved from the DB"
    , `Quick
    , t_password_hash_db_roundtrip )
  ; ("Passwords don't serialize by default", `Quick, t_passwords_dont_serialize)
  ; ( "Passwords serialize if you turn off redaction"
    , `Quick
    , t_passwords_serialize )
  ; ( "Passwords serialize and deserialize if there's no redaction."
    , `Quick
    , t_password_json_round_trip_forwards )
  ; ( "Passwords deserialize and serialize if there's no redaction."
    , `Quick
    , t_password_json_round_trip_backwards )
  ; ("Incompletes propagate correctly", `Quick, t_incomplete_propagation)
  ; ("HTML escaping works reasonably", `Quick, t_html_escaping)
  ; ("Dark code can't curl file:// urls", `Quick, t_curl_file_urls)
  ; ( "Account.authenticate_user works when it should"
    , `Quick
    , t_authenticate_user )
  ; ("UUIDs round-trip to the DB", `Quick, t_uuid_db_roundtrip)
  ; ("UUIDs round-trip to/from strings", `Quick, t_uuid_string_roundtrip)
  ; ("Webserver.should_use_https works", `Quick, t_should_use_https)
  ; ("Webserver.redirect_to works", `Quick, t_redirect_to)
  ; ("Errorrail simple", `Quick, t_errorrail_simple)
  ; ("Errorrail works in toplevel", `Quick, t_errorrail_toplevel)
  ; ("Errorrail works in user_function", `Quick, t_errorrail_userfn)
  ; ("Handling nothing in code works", `Quick, t_nothing)
  ; ( "authenticate_then_handle sets status codes and cookies correctly "
    , `Quick
    , t_authenticate_then_handle_code_and_cookie )
  ; ( "check_csrf_then_handle checks CSRF authentication correctly  "
    , `Quick
    , t_check_csrf_then_handle )
  ; ("UI routes in admin_handler work ", `Quick, t_admin_handler_ui)
  ; ("/api/ routes in admin_handler work ", `Quick, t_admin_handler_api)
  ; ("New DB code can read old writes", `Quick, t_db_write_deprecated_read_new)
  ; ( "Old DB code can read new writes with UUID key"
    , `Quick
    , t_db_read_deprecated_write_new_duuid )
  ; ("New query function works", `Quick, t_db_new_query_v2_works)
  ; ("DB::set_v1 upserts", `Quick, t_db_set_does_upsert)
  ; ("DB::getAllWithKeys_v1 works", `Quick, t_db_get_all_with_keys_works)
  ; ("Deprecated BelongsTo works", `Quick, t_db_deprecated_belongs_to_works)
  ; ("Deprecated HasMany works", `Quick, t_db_deprecated_has_many_works)
  ; ("Deprecated fetchBy works", `Quick, t_db_deprecated_fetch_by_works)
  ; ( "Deprecated fetchBy works with an id"
    , `Quick
    , t_db_deprecated_fetch_by_id_works )
  ; ("DB::getMany_v1 works", `Quick, t_db_get_many_works)
  ; ( "DB::queryWithKey_v1 works with many items"
    , `Quick
    , t_db_queryWithKey_works_with_many )
  ; ("Deprecated delete works", `Quick, t_db_deprecated_delete_works)
  ; ("Deprecated update works", `Quick, t_db_deprecated_update_works)
  ; ( "DB::get_v1 returns Nothing if not found"
    , `Quick
    , t_db_get_returns_nothing )
  ; ("DB::queryOne returns Some obj if found", `Quick, t_db_queryOne_works)
  ; ( "DB::queryOne returns Nothing if not found"
    , `Quick
    , t_db_queryOne_returns_nothing_if_none )
  ; ( "DB::queryOne returns Nothing if more than one found"
    , `Quick
    , t_db_queryOne_returns_nothing_multiple )
  ; ( "DB::queryOneWithKey returns Just obj if found"
    , `Quick
    , t_db_queryOneWithKey_works )
  ; ( "DB::queryOneWithKey returns Nothing if not found"
    , `Quick
    , t_db_queryOneWithKey_returns_nothing_if_none )
  ; ( "DB::queryOneWithKey returns Nothing if more than one found"
    , `Quick
    , t_db_queryOneWithKey_returns_nothing_multiple )
  ; ("Dvals roundtrip to yojson correctly", `Quick, t_dval_yojson_roundtrips)
  ; ("DB::getAll_v2 works", `Quick, t_db_getAll_v2_works)
  ; ("DB::add works", `Quick, t_db_add_roundtrip)
  ; ( "DarkInternal:: functions are internal"
    , `Quick
    , t_dark_internal_fns_are_internal )
  ; ( "Dval.dstr_of_string validates ASCII as UTF8"
    , `Quick
    , t_ascii_string_literal_validates_as_utf8 )
  ; ( "Dval.dstr_of_string validates replacement character utf8 repr as UTF8"
    , `Quick
    , t_unicode_replacement_character_utf8_byte_seq_validates_as_utf8 )
  ; ( "Dval.dstr_of_string validates utf8 emoji repr as UTF8"
    , `Quick
    , t_family_emoji_utf8_byte_seq_validates_as_utf8 )
  ; ( "Dval.dstr_of_string rejects UTF16 repr of emoji"
    , `Quick
    , t_family_emoji_utf16_byte_seq_fails_validation )
  ; ( "Dval.dstr_of_string rejects mix of ASCII and UTF16"
    , `Quick
    , t_mix_of_ascii_and_utf16_fails_validation )
  ; ("Dval.dstr_of_string rejects 0x00", `Quick, t_u0000_fails_validation)
<<<<<<< HEAD
  ; ( "t_sanitize_uri_path_with_repeated_slashes"
    , `Quick
    , t_sanitize_uri_path_with_repeated_slashes )
  ; ( "t_sanitize_uri_path_with_trailing_slash"
    , `Quick
    , t_sanitize_uri_path_with_trailing_slash )
  ; ( "t_sanitize_uri_path_with_root_noops"
    , `Quick
    , t_sanitize_uri_path_with_root_noops )
  ; ( "t_sanitize_uri_path_with_repeated_root"
    , `Quick
    , t_sanitize_uri_path_with_repeated_root ) ]
=======
  ; ("Route variables work", `Quick, t_route_variables_work)
  ; ( "Route variables work with stored events"
    , `Quick
    , t_route_variables_work_with_stored_events ) ]
>>>>>>> a0fdab01


let () =
  Libbackend.Init.init ~run_side_effects:true ;
  Log.set_level `All ;
  Account.init_testing () ;
  let wrap f () =
    try f () with e ->
      Exception.reraise_after e (fun bt ->
          print_endline (Exception.to_string e) ;
          print_endline (Exception.backtrace_to_string bt) )
  in
  let wrapped_suite = List.map suite ~f:(fun (n, m, t) -> (n, m, wrap t)) in
  let suite, exit =
    Junit_alcotest.run_and_report "suite" [("tests", wrapped_suite)]
  in
  let report = Junit.make [suite] in
  File.mkdir ~root:Testresults "" ;
  let file =
    File.check_filename ~mode:`Write ~root:Testresults "backend.xml"
  in
  Junit.to_file report file ;
  exit ()<|MERGE_RESOLUTION|>--- conflicted
+++ resolved
@@ -2038,7 +2038,6 @@
     , `Quick
     , t_mix_of_ascii_and_utf16_fails_validation )
   ; ("Dval.dstr_of_string rejects 0x00", `Quick, t_u0000_fails_validation)
-<<<<<<< HEAD
   ; ( "t_sanitize_uri_path_with_repeated_slashes"
     , `Quick
     , t_sanitize_uri_path_with_repeated_slashes )
@@ -2050,13 +2049,11 @@
     , t_sanitize_uri_path_with_root_noops )
   ; ( "t_sanitize_uri_path_with_repeated_root"
     , `Quick
-    , t_sanitize_uri_path_with_repeated_root ) ]
-=======
+    , t_sanitize_uri_path_with_repeated_root )
   ; ("Route variables work", `Quick, t_route_variables_work)
   ; ( "Route variables work with stored events"
     , `Quick
     , t_route_variables_work_with_stored_events ) ]
->>>>>>> a0fdab01
 
 
 let () =
