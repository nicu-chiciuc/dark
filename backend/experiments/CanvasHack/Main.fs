module CanvasHack.Main

open System
open System.Threading.Tasks
open FSharp.Control.Tasks


open Prelude
open Tablecloth

module PT = LibExecution.ProgramTypes
module Op = LibBackend.Op
module C = LibBackend.Canvas

let initSerializers () = ()

let baseDir = $"canvases"

module CommandNames =
  [<Literal>]
  let import = "load-from-disk"

  [<Literal>]
  let export = "save-to-disk"

module CanvasHackConfig =
  type JustVersion =
    { [<Legivel.Attributes.YamlField("version")>]
      Version : string }

  // One .dark file to define the full canvas
  type V2 =
    { [<Legivel.Attributes.YamlField("id")>]
      CanvasId : Option<string>

      [<Legivel.Attributes.YamlField("main")>]
      Main : string }

let parseYamlExn<'a> (filename : string) : 'a =
  let contents = System.IO.File.ReadAllText filename
  let deserialized = Legivel.Serialization.Deserialize<'a> contents

  match List.head deserialized with
  | Some (Legivel.Serialization.Success s) -> s.Data
  | ex ->
    //Exception.raiseCode "couldn't parse config file for canvas"
    Exception.raiseCode $"couldn't parse {filename}" [ "error", ex ]

<<<<<<< HEAD
let seedCanvasV1 (canvasName : string) =
  task {
    let canvasDir = $"{baseDir}/{canvasName}"
    let config = parseYamlExn<CanvasHackConfig.V1> $"{canvasDir}/config.yml"

    // Create the canvas - expect this to be empty
    let domain = $"{canvasName}.dlio.localhost"
    let host = $"http://{domain}:{LibService.Config.bwdServerPort}"
    let canvasID = Guid.Parse config.CanvasId
    let! ownerID = LibBackend.Account.createUser ()
    do! LibBackend.Canvas.createWithExactID canvasID ownerID domain

    // Parse each file, extract the functions and types. The expressions will be
    // used for handlers according to the config file

    let ops =
      config.HttpHandlers
      |> Map.toList
      |> List.map (fun (name, details) ->
        let modul =
          Parser.CanvasV1.parseHandlerFromFile Map.empty $"{canvasDir}/{name}.dark"

        let types = modul.types |> List.map PT.Op.SetType

        let fns = modul.fns |> List.map PT.Op.SetFunction

        let handler =
          match modul.httpHandlers with
          | [ expr ] ->
            print $"Adding {details.Method} {details.Path} HTTP handler"
            PT.Op.SetHandler(
              { tlid = gid ()
                ast = expr
                spec =
                  PT.Handler.Spec.HTTP(
                    details.Path,
                    details.Method,
                    { moduleID = gid (); nameID = gid (); modifierID = gid () }
                  ) }
            )
          | _ -> Exception.raiseCode "expected exactly one expr in file"

        [ PT.Op.TLSavepoint(gid ()) ] @ types @ fns @ [ handler ])
      |> List.flatten

    let canvasWithTopLevels = C.fromOplist canvasID [] ops

    let oplists =
      ops
      |> Op.oplist2TLIDOplists
      |> List.filterMap (fun (tlid, oplists) ->
        match Map.get tlid (C.toplevels canvasWithTopLevels) with
        | Some tl -> Some(tlid, oplists, tl, C.NotDeleted)
        | None -> None)

    do! C.saveTLIDs canvasID oplists
    print $"Success saved canvas - endpoints available at {host}"
  }

=======
>>>>>>> 36e9ab20
let seedCanvasV2 (canvasName : string) =
  task {
    let canvasDir = $"{baseDir}/{canvasName}"
    let config = parseYamlExn<CanvasHackConfig.V2> $"{canvasDir}/config.yml"

    // Create the canvas - expect this to be empty
    let domain = $"{canvasName}.dlio.localhost"
    let host = $"http://{domain}:{LibService.Config.bwdServerPort}"
    let experimentalHost = $"http://{domain}:{LibService.Config.bwdDangerServerPort}"
    let canvasID =
      match config.CanvasId with
      | None -> Guid.NewGuid()
      | Some id -> Guid.Parse id

    let! ownerID = LibBackend.Account.createUser ()
    do! LibBackend.Canvas.createWithExactID canvasID ownerID domain

    let ops =
      let modul =
        Parser.CanvasV2.parseFromFile Map.empty $"{canvasDir}/{config.Main}.dark"

      let types = modul.types |> List.map PT.Op.SetType
      let fns = modul.fns |> List.map PT.Op.SetFunction

      let handlers =
        modul.handlers
        |> List.map (fun (spec, ast) ->
          PT.Op.SetHandler({ tlid = gid (); ast = ast; spec = spec }))

      let dbs =
        modul.dbs
        |> List.map (fun db ->
          let initial = PT.CreateDB(db.tlid, db.name)

          let cols =
            db.cols
            |> List.map (fun (col : PT.DB.Col) ->
              [ PT.AddDBCol(db.tlid, col.nameID, col.typeID)

                PT.SetDBColName(
                  db.tlid,
                  col.nameID,
                  col.name |> Exception.unwrapOptionInternal "" []
                )

                PT.SetDBColType(
                  db.tlid,
                  col.typeID,
                  col.typ
                  |> Exception.unwrapOptionInternal "" []
                  |> LibExecution.ProgramTypesToRuntimeTypes.DType.toRT
                  |> LibExecution.DvalReprDeveloper.typeName
                ) ])
            |> List.flatten
          initial :: cols)
        |> List.flatten

      let createSavepoint = PT.Op.TLSavepoint(gid ())

      [ createSavepoint ] @ types @ dbs @ fns @ handlers


    let canvasWithTopLevels = C.fromOplist canvasID [] ops

    let oplists =
      ops
      |> Op.oplist2TLIDOplists
      |> List.filterMap (fun (tlid, oplists) ->
        match Map.get tlid (C.toplevels canvasWithTopLevels) with
        | Some tl -> Some(tlid, oplists, tl, C.NotDeleted)
        | None -> None)

    do! C.saveTLIDs canvasID oplists

    print
      $"Success saved canvas - endpoints available at {host} (bwdserver) and {experimentalHost} (bwd-danger-server)"
  }

[<EntryPoint>]
let main (args : string []) =
  try
    initSerializers ()

    task {
      match args with
      | [||]
      | [| "--help" |] ->
        print
          $"`canvas-hack {CommandNames.import}` to load dark-editor from disk or
            `canvas-hack {CommandNames.export}' to save dark-editor to disk"

      | [| CommandNames.import; canvasName |] ->
        let config =
          parseYamlExn<CanvasHackConfig.JustVersion>
            $"{baseDir}/{canvasName}/config.yml"

        match config.Version with
        | "2" -> do! seedCanvasV2 canvasName
        | _ -> Exception.raiseCode "unknown canvas import config version"

      | [| CommandNames.export |] ->
        // Find the canvas
        print "TODO: get context of the canvas"

        // Get the list of HTTP Handlers configured
        print "TODO: get list of http handlers, incl. code, path, method"

        // Replace the .dark files on disk

        // For each of the current HTTP handlers
        //    - serialize it (`let a = 1 + 2`)
        //      (write serializer in dark?)
        //    - save to disk
        //      (? how do we choose the name)

        // 5. Save to .dark files

        print "TODO"

      | _ ->
        print
          $"CanvasHack isn't sure what to do with these arguments.
          Currently expecting just '{CommandNames.import}' or '{CommandNames.export}'"

      NonBlockingConsole.wait ()
      return 0
    }
    |> fun x -> x.Result

  with
  | e ->
    printException "Exception running CanvasHack" [ "args", args ] e
    1<|MERGE_RESOLUTION|>--- conflicted
+++ resolved
@@ -46,68 +46,6 @@
     //Exception.raiseCode "couldn't parse config file for canvas"
     Exception.raiseCode $"couldn't parse {filename}" [ "error", ex ]
 
-<<<<<<< HEAD
-let seedCanvasV1 (canvasName : string) =
-  task {
-    let canvasDir = $"{baseDir}/{canvasName}"
-    let config = parseYamlExn<CanvasHackConfig.V1> $"{canvasDir}/config.yml"
-
-    // Create the canvas - expect this to be empty
-    let domain = $"{canvasName}.dlio.localhost"
-    let host = $"http://{domain}:{LibService.Config.bwdServerPort}"
-    let canvasID = Guid.Parse config.CanvasId
-    let! ownerID = LibBackend.Account.createUser ()
-    do! LibBackend.Canvas.createWithExactID canvasID ownerID domain
-
-    // Parse each file, extract the functions and types. The expressions will be
-    // used for handlers according to the config file
-
-    let ops =
-      config.HttpHandlers
-      |> Map.toList
-      |> List.map (fun (name, details) ->
-        let modul =
-          Parser.CanvasV1.parseHandlerFromFile Map.empty $"{canvasDir}/{name}.dark"
-
-        let types = modul.types |> List.map PT.Op.SetType
-
-        let fns = modul.fns |> List.map PT.Op.SetFunction
-
-        let handler =
-          match modul.httpHandlers with
-          | [ expr ] ->
-            print $"Adding {details.Method} {details.Path} HTTP handler"
-            PT.Op.SetHandler(
-              { tlid = gid ()
-                ast = expr
-                spec =
-                  PT.Handler.Spec.HTTP(
-                    details.Path,
-                    details.Method,
-                    { moduleID = gid (); nameID = gid (); modifierID = gid () }
-                  ) }
-            )
-          | _ -> Exception.raiseCode "expected exactly one expr in file"
-
-        [ PT.Op.TLSavepoint(gid ()) ] @ types @ fns @ [ handler ])
-      |> List.flatten
-
-    let canvasWithTopLevels = C.fromOplist canvasID [] ops
-
-    let oplists =
-      ops
-      |> Op.oplist2TLIDOplists
-      |> List.filterMap (fun (tlid, oplists) ->
-        match Map.get tlid (C.toplevels canvasWithTopLevels) with
-        | Some tl -> Some(tlid, oplists, tl, C.NotDeleted)
-        | None -> None)
-
-    do! C.saveTLIDs canvasID oplists
-    print $"Success saved canvas - endpoints available at {host}"
-  }
-
-=======
->>>>>>> 36e9ab20
 let seedCanvasV2 (canvasName : string) =
   task {
     let canvasDir = $"{baseDir}/{canvasName}"
@@ -139,31 +77,7 @@
 
       let dbs =
         modul.dbs
-        |> List.map (fun db ->
-          let initial = PT.CreateDB(db.tlid, db.name)
-
-          let cols =
-            db.cols
-            |> List.map (fun (col : PT.DB.Col) ->
-              [ PT.AddDBCol(db.tlid, col.nameID, col.typeID)
-
-                PT.SetDBColName(
-                  db.tlid,
-                  col.nameID,
-                  col.name |> Exception.unwrapOptionInternal "" []
-                )
-
-                PT.SetDBColType(
-                  db.tlid,
-                  col.typeID,
-                  col.typ
-                  |> Exception.unwrapOptionInternal "" []
-                  |> LibExecution.ProgramTypesToRuntimeTypes.DType.toRT
-                  |> LibExecution.DvalReprDeveloper.typeName
-                ) ])
-            |> List.flatten
-          initial :: cols)
-        |> List.flatten
+        |> List.map (fun db -> PT.CreateDB(db.tlid, db.name, db.typ))
 
       let createSavepoint = PT.Op.TLSavepoint(gid ())
 
