--- conflicted
+++ resolved
@@ -59,8 +59,4 @@
 nuget Google.Cloud.Storage.V1 = 3.7.0
 
 // Benchmarks
-<<<<<<< HEAD
-nuget Argu = 6.1.1
-=======
-nuget Argu = 6.1.1
->>>>>>> 89b61e9f
+nuget Argu = 6.1.1