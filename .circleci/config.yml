--- conflicted
+++ resolved
@@ -135,19 +135,11 @@
           command: env | grep 'DOCKER\|NO_PROXY' | sed 's/^/export /' > ../docker-env
 
   build-gcp-containers:
-<<<<<<< HEAD
     steps: []
       # LIGHTTODO
       # - prep-container-creation
       # - run: scripts/deployment/shipit containers build --save-manifest=gcr-image-ids.json
       # - run: cat gcr-image-ids.json
-=======
-    steps:
-      - prep-container-creation
-      - run: scripts/build/compile-project shipit
-      - run: scripts/deployment/shipit containers build --save-manifest=gcr-image-ids.json
-      - run: cat gcr-image-ids.json
->>>>>>> 89b61e9f
       # Test them
       # - run: scripts/deployment/shipit release prepare --arg CHANGE_CAUSE="test" --manifest=gcr-image-ids.json
 
@@ -179,10 +171,7 @@
 # Actual workflow
 ##########################
 jobs:
-<<<<<<< HEAD
-=======
-
->>>>>>> 89b61e9f
+
   # Build server binaries and run tests
   build-backend:
     executor: in-container
@@ -207,10 +196,6 @@
             # Fails often enough that it's better not to have a fallback
       - show-large-files-and-directories
       # For tests
-<<<<<<< HEAD
-=======
-      - run: cp client/static/favicon-32x32.png backend/static/
->>>>>>> 89b61e9f
       - run: ./scripts/build/_dotnet-wrapper tool restore
       - run: ./scripts/build/_dotnet-wrapper paket restore
       # DebugType=None and DebugSymbol=false tells dotnet not to copy .pdb files to publish/
@@ -237,11 +222,7 @@
       - slack-notify-job-failure
       - deploy-lock-remove-on-fail
 
-<<<<<<< HEAD
-   static-checks:
-=======
   static-checks:
->>>>>>> 89b61e9f
     executor: in-container
     steps:
       - darkcheckout
@@ -342,68 +323,6 @@
           filters:
             branches:
               ignore: /^(pull|dependabot)\/.*$/
-<<<<<<< HEAD
-      - build-backend
-
-      - gcp-containers-test:
-          # This is fully covered by push-assets-to-gcp, so no need to do it twice
-          filters:
-            branches:
-              ignore: main
-          requires:
-            - build-backend
-
-      # pre-deploy
-      - push-assets-to-gcp:
-          context:
-            - gcp context
-          filters:
-            branches:
-              only: main
-          requires:
-            - build-backend
-
-      # pre-deploy
-      - push-containers-to-gcp:
-          context:
-            - gcp context
-          filters:
-            branches:
-              only: main
-          requires:
-            - build-backend
-
-      # actual deploy
-      - deploy:
-          context:
-            - gcp context
-          filters:
-            branches:
-              only: main
-          requires:
-            - deploy-lock
-            - validate-honeycomb-config
-            - push-containers-to-gcp
-            - push-assets-to-gcp
-            - static-checks
-            - predeployment-checks
-
-      - deploy-lock:
-          filters:
-            branches:
-              only: main
-
-      - notify-non-deploy:
-          filters:
-            branches:
-              ignore: main
-          requires:
-            - build-backend
-            - gcp-containers-test
-            - static-checks
-            - predeployment-checks
-=======
-      - validate-honeycomb-config
       - build-backend
 
       # LightTODO the below has all been commented out until we
@@ -466,6 +385,4 @@
       #       - build-backend
       #       - gcp-containers-test
       #       - static-checks
-      #       - predeployment-checks
-      #       - validate-honeycomb-config
->>>>>>> 89b61e9f
+      #       - predeployment-checks